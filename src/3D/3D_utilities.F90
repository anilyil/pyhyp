subroutine computeStretch(L)
  !***DESCRIPTION
  !
  !     Written by Gaetan Kenway
  !
  !     Abstract: computeStretch determines the global stretch value,
  !     deltaS, depending on the grid level L. In the future
  !     this function may be more complex or call a user-supplied function.
  !    
  !     Parameters
  !     ----------
  !     L : integer
  !         The marching level to compute stretch for
  !
  !     Returns
  !     -------
  !     deltaS : real
  !         Marching increment set in hypData
  !
  use precision
  use hypInput
  use hypData
  implicit none

  ! Input Parameters
  integer(kind=intType), intent(in) :: L

  ! Since we don't have a complex stretching function yet, we will
  ! just use geometric progression which is usually close to what we
  ! actually want in the marching direction anyway

  if (L == 2) then
     ! First step, set deltaS to the desired initial grid spacign
     ! given in HypInput
     deltaS = s0
  else
     ! Otherwise, just multiply the current deltaS by the pGridRatio
     ! parameter, also in HypInput
     deltaS = deltaS*gridRatio
  end if

end subroutine computeStretch

subroutine calcGridRatio(N, s0, S, ratio)
  !***DESCRIPTION
  !
  !     Written by Gaetan Kenway
  !
  !     Abstract: calcGridRatio() calculates the exponential
  !     distribution Turns out we need to solve a transendental
  !     equation here. We will do this with a secant iteration.
  !
  !     Parameters
  !     ----------
  !     N : integer
  !         The number of nodes in sequence
  !     s0 : real
  !         The initial grid spacing
  !     S : real
  !         The total integrated length
  !     
  !     Returns
  !     -------
  !     ratio : real
  !         The computed grid ratio that satifies, N, s0, and S.

  use precision

  implicit none

  ! Input Parameters
  integer(kind=intType), intent(in) :: N
  real(kind=realType), intent(in) :: s0, S

  ! Output Parameters
  real(kind=realType), intent(out) :: ratio

  ! Working Parameters
  integer(kind=intType) :: i, M
  real(kind=realType) ::  r, a,b, c, f, fa, fb

  ! function 'f' is S - s0*(1-r^n)/(1-r) where S is total length, s0 i
  ! sinitial ratio and r is the grid ratio. 

  M = N-1

  ! Do a bisection search
  ! Max and min bounds...root must be in here...
  a = one + 1e-8
  b = four

  fa = S - s0*(1-a**M)/(1-a)
  fb = S - s0*(1-b**M)/(1-b)
  do i=1, 100
     c = half*(a + b)
     f = S - s0*(1-c**M)/(1-c)
     if (abs(f) < 1e-6) then ! Converged
        exit
     end if
     
     if (f * fa > 0) then 
        a = c
     else
        b = c
     end if
  end do

  ! Finally set the ratio variable to r
  ratio = c

end subroutine calcGridRatio

subroutine three_by_three_inverse(Jac, Jinv)
  !***DESCRIPTION
  !
  !     Written by Gaetan Kenway
  !
  !     Abstract: return the inverse of the 3x3 matrix Jac in Jinv
  !    
  !     Parameters
  !     ----------
  !     Jac : array size (3,3)
  !         Matrix to invert
  !
  !     Returns
  !     -------
  !     Jinv : array size (3,3)
  !         Inverse of Jac
  !
  use precision
  implicit none

  real(kind=realType), intent(in) :: Jac(3, 3)
  real(kind=realType), intent(out) :: Jinv(3, 3)
  real(kind=realType) :: invdet, det

  ! Express the inverse of the jacobian explicitly 
  det = Jac(1, 1)*Jac(2, 2)*Jac(3, 3)  &
       +   Jac(1, 2)*Jac(2, 3)*Jac(3, 1)&
       +   Jac(1, 3)*Jac(2, 1)*Jac(3, 2)&
       -   Jac(1, 1)*Jac(2, 3)*Jac(3, 2)&
       -   Jac(1, 2)*Jac(2, 1)*Jac(3, 3)&
       -   Jac(1, 3)*Jac(2, 2)*Jac(3, 1)
  invdet = one/det

  !             [ |a22 a23|   |a12 a13|  |a12 a13|]     */
  !             [ |a32 a33|  -|a32 a33|  |a22 a23|]     */
  !             [                                 ]     */
  !             [ |a21 a23|   |a11 a13|  |a11 a13|]     */
  !    A^(-1) = [-|a31 a33|   |a31 a33| -|a21 a23|] / d */
  !             [                                 ]     */
  !             [ |a21 a22|   |a11 a12|  |a11 a12|]     */
  !             [ |a31 a32|  -|a31 a32|  |a21 a22|]     */

  Jinv(1, 1) =  invdet*(Jac(2, 2)*Jac(3, 3)-Jac(2, 3)*Jac(3, 2))
  Jinv(1, 2) = -invdet*(Jac(1, 2)*Jac(3, 3)-Jac(1, 3)*Jac(3, 2))
  Jinv(1, 3) =  invdet*(Jac(1, 2)*Jac(2, 3)-Jac(1, 3)*Jac(2, 2))

  Jinv(2, 1) = -invdet*(Jac(2, 1)*Jac(3, 3)-Jac(2, 3)*Jac(3, 1))
  Jinv(2, 2) =  invdet*(Jac(1, 1)*Jac(3, 3)-Jac(1, 3)*Jac(3, 1))
  Jinv(2, 3) = -invdet*(Jac(1, 1)*Jac(2, 3)-Jac(1, 3)*Jac(2, 1))

  Jinv(3, 1) =  invdet*(Jac(2, 1)*Jac(3, 2)-Jac(2, 2)*Jac(3, 1))
  Jinv(3, 2) = -invdet*(Jac(1, 1)*Jac(3, 2)-Jac(1, 2)*Jac(3, 1))
  Jinv(3, 3) =  invdet*(Jac(1, 1)*Jac(2, 2)-Jac(1, 2)*Jac(2, 1))

end subroutine three_by_three_inverse

subroutine writeHeader
  !***DESCRIPTION
  !
  !     Written by Gaetan Kenway
  !
  !     Writes the header to stdout for the output
  !
  use precision
  implicit none

  ! Working
  integer(kind=intType) :: i

  ! Write the first line of '-'
  write(*,"(a)",advance="no") "#"
  do i=2,125
     write(*,"(a)",advance="no") "-"
  enddo
  print "(1x)"
  write(*,"(a)",advance="no") "# Grid  |     CPU    | Sub  | KSP  |     Sl     |"
  write(*,"(a)",advance="no") " Grid       | Grid       |     Min    |   deltaS   |    cMax   |   min R   | "
  print "(1x)"
  write(*,"(a)",advance="no") "# Level |     Time   | Iter | Its  |            |"
  write(*,"(a)",advance="no") " Sensor Max | Sensor Min |  Quality   |            |           |           | "
  print "(1x)"

  ! Write the Last line of '-'
  write(*,"(a)",advance="no") "#"
  do i=2,125
     write(*,"(a)",advance="no") "-"
  enddo
  print "(1x)"

end subroutine writeHeader

subroutine writeIteration
  !***DESCRIPTION
  !
  !     Written by Gaetan Kenway
  !
  !     Writes the information pertaining to the curent iteration to
  !     the screen
  !
  use hypData

  implicit none

  ! Iteration Count
  write(*,"(i8,1x)",advance="no") marchIter

  ! CPU time
  write(*,"(e12.5,1x)",advance="no") dble(mpi_wtime()) - timeStart

  ! Sub Iteration
  write(*,"(i6,1x)",advance="no") nSubIter

  ! KSP ITerations
  write(*,"(i6,1x)",advance="no") kspIts

  ! Modified Sl factor from Steger and Chan
  write(*,"(e12.5,1x)",advance="no") Sl

  ! maximum Grid convergence sensor
  write(*,"(e12.5,1x)",advance="no") gridSensorMax

  ! minimum Grid convergence sensor
  write(*,"(e12.5,1x)",advance="no") gridSensorMin

  ! minimum grid quality for new layer
  write(*,"(e12.5,1x)",advance="no") minQuality

  ! marching step size for this iteration
  write(*,"(e12.5,1x)",advance="no") deltaS

  ! marching step size for this iteration
  write(*,"(e12.5,1x)",advance="no") cRatio

  ! approximate minimim distance to body
  minR = zero
  write(*,"(e12.5,e12.5,e12.5,1x)",advance="no") scaleDist/radius0
  print "(1x)"

end subroutine writeIteration

subroutine computeR(xVec, R)
  !***DESCRIPTION
  !
  !     Written by Gaetan Kenway
  !
  !     computeR0 determines the minimum radius of a sphere that will
  !     fully enclose the grid level defined by xVec
  !
  !     Parameters
  !     ----------
  !     xVec : Petsc vector 
  !        Vector of nodes
  !
  !     Returns
  !     -------
  !     R : real
  !        Minimum radius surrounding xVec

  use communication
  use hypData, only : xAvg, xx, nXGlobal, nX
  implicit none

#include "include/finclude/petsc.h"
#include "include/finclude/petscvec.h90"

  ! Input parameters
  Vec, intent(in) :: xVec
  
  ! Ouput parameters
  real(kind=realType), intent(out) :: R

  ! Working
  integer(kind=intType) :: i, ierr
  real(kind=realType) :: dist, XavgLocal(3), rLocal

  ! First find the average of X
  XavgLocal = zero

  call VecGetArrayF90(xVec, xx, ierr)
  call EChk(ierr,__FILE__,__LINE__)

  do i=1,nX
     XavgLocal = XavgLocal + xx(3*i-2:3*i)
  end do

  ! All reduce across all procs:
  call mpi_AllReduce(XavgLocal, Xavg, 3, MPI_DOUBLE, MPI_SUM, hyp_comm_world, ierr)
  call EChk(ierr,__FILE__,__LINE__)

  ! And Now divide by total number of points nGloabl
  Xavg = Xavg / nXGlobal

  ! Now find the maximum distance of X from Xavg
  rLocal = zero
  do i=1,nx
     rLocal = max(rLocal, dist(Xavg, xx(3*i-2:3*i)))
  end do

  ! All reduce with max
  call mpi_AllReduce(rLocal, R, 1, MPI_DOUBLE, MPI_MAX, hyp_comm_world, ierr)
  call EChk(ierr,__FILE__,__LINE__)

  ! Always remember to restore the array
  call VecRestoreArrayF90(xVec, xx, ierr)

end subroutine computeR

subroutine computeMinR(xVec, R)
  !***DESCRIPTION
  !
  !     Written by Gaetan Kenway
  !
  !     Abstract: computeMinR determines the closest point of xVec to
  !     Xavg
  !
  !     Parameters
  !     ----------
  !     xVec : Petsc vector 
  !        Vector of nodes
  !
  !     Returns
  !     -------
  !     R : real
  !        Minimum distance from xVec to xAvg

  use communication
  use hypData, only : nx, xAvg, xx
  implicit none

#include "include/finclude/petsc.h"
#include "include/finclude/petscvec.h90"

  ! Input parameters
  Vec, intent(in) :: xVec

  ! Ouput parameters
  real(kind=realType), intent(out) :: R

  ! Working
  integer(kind=intType) :: i, ierr
  real(kind=realType) :: dist, Rlocal

  call VecGetArrayF90(xVec, xx, ierr)
  call EChk(ierr,__FILE__,__LINE__)

  Rlocal = huge(Rlocal)
  ! Now find the minimum distance of X from Xavg
  do i=1,nX
     Rlocal = min(Rlocal, dist(Xavg, xx(3*i-2:3*i)))
  end do

  ! All reduce with min
  call mpi_AllReduce(rLocal, R, 1, MPI_DOUBLE, MPI_MIN, hyp_comm_world, ierr)
  call EChk(ierr,__FILE__,__LINE__)

  ! Always remember to restore the array
  call VecRestoreArrayF90(xVec, xx, ierr)

end subroutine computeMinR

subroutine computeQualityLayer
  !***DESCRIPTION
  !
  !     Written by Gaetan Kenway
  !
  !     Compute the minimum quality measure for the cells defined by
  !     two grid levels
  !
  use communication
  use hypInput
  use hypData
  implicit none

  ! Working
  integer(kind=intType) :: i, j, iPatch, ierr
  real(kind=realType) :: points(3,8), Q
  real(Kind=realType) :: minQuality_local
  ! Since we are dealing with volumes, we need to loop over faces:
  minQuality_local = one

  call VecGhostUpdateBegin(X(marchIter), INSERT_VALUES, SCATTER_FORWARD, ierr)
  call VecGhostUpdateEnd(X(marchIter), INSERT_VALUES,SCATTER_FORWARD, ierr)

  call VecGhostGetLocalForm(X(marchIter), XL_local, ierr)
  call EChk(ierr, __FILE__, __LINE__)

  call VecGhostGetLocalForm(X(marchIter-1), XLm1_local, ierr)
  call EChk(ierr, __FILE__, __LINE__)

  call VecGetArrayF90(XL_local, xx, ierr)
  call EChk(ierr, __FILE__, __LINE__)

  call VecGetArrayF90(XLm1_local, xxm1, ierr)
  call EChk(ierr, __FILE__, __LINE__)

  do i=1,nLocalFace
  
     ! Assemble the 8 points we need for the volume - Note
     ! coodinate coordinate ordering!
     points(:,1) = xxm1(3*conn(1, i)-2: 3*conn(1, i))
     points(:,2) = xxm1(3*conn(2, i)-2: 3*conn(2, i))
     points(:,3) = xxm1(3*conn(4, i)-2: 3*conn(4, i))
     points(:,4) = xxm1(3*conn(3, i)-2: 3*conn(3, i))

     points(:,5) = xx(3*conn(1, i)-2: 3*conn(1, i))
     points(:,6) = xx(3*conn(2, i)-2: 3*conn(2, i))
     points(:,7) = xx(3*conn(4, i)-2: 3*conn(4, i))
     points(:,8) = xx(3*conn(3, i)-2: 3*conn(3, i))
                   
     call quality_hexa(points, Q)
     minQuality_local = min(minQuality_local, Q)
              
  end do

  call VecRestoreArrayF90(XL_local, xx, ierr)
  call EChk(ierr, __FILE__, __LINE__)

  call VecRestoreArrayF90(XLm1_local, xx, ierr)
  call EChk(ierr, __FILE__, __LINE__)

  call VecGhostRestoreLocalForm(X(marchIter), XL_local, ierr)
  call EChk(ierr, __FILE__, __LINE__)

  call VecGhostRestoreLocalForm(X(marchIter-1), XLm1_local, ierr)
  call EChk(ierr, __FILE__, __LINE__)

  ! Need to reduce the min value to the root proc
  call mpi_Reduce(minQuality_local, minQuality, 1, MPI_DOUBLE, MPI_MIN, 0, hyp_comm_world, ierr)
  call EChk(ierr,__FILE__,__LINE__)

end subroutine computeQualityLayer

subroutine quality_hexa(points, quality)
  !***DESCRIPTION
  !
  !     Written by Gaetan Kenway
  !
  !     Abstract: quality_hexa determine the 2x2x2 quality measure for
  !     a hexa defined by 8 nodes. 
  !    
  !     Parameters
  !     ----------
  !     points : real array size(3, 8)
  !         Nodes defining the hexa in coordinate ording. 
  !
  !     Returns
  !     -------
  !     Quality : real 
  !         The computed quality measure
  use precision
  implicit none

  ! Input/Output
  real(kind=realType), intent(in) :: points(3, 8)
  real(kind=realType), intent(out) :: quality

  ! Working
  integer(kind=intType), parameter :: Ng=2
  real(kind=realType) :: det(Ng*Ng*Ng)
  integer(kind=intType):: i, j, k, l, m, nn, counter
  real(kind=realType) :: r, s, t
  real(kind=realType) :: largest, d_max, corners(Ng)
  real(kind=realType) ::  Xd(9), N(8), Na(8), Nb(8), Nc(8), Ua(9)
  real(kind=realType) :: JJac(9), h, pt(3)
  real(kind=realType) :: shp(2, 2), dshp(2, 2)
  ! Relative Determinant: the ratio of the smallest determinat of the
  ! jacobian matrix divided by the largest determinate of the jacobian
  ! matrix using a 3x3x3 stecil

  corners(1) = -1
  corners(2) = 1
  call lagrangeSF(shp(:, 1), dshp(:, 1), corners(1), 2)
  call lagrangeSF(shp(:, 2), dshp(:, 2), corners(2), 2)

  ! 2x2x2 Stencil
  do nn=1, Ng ! Gauss in r
     do m=1, Ng ! Gauss in s
        do l=1, Ng ! Gauss in t

          Xd = zero
           do k=1, 2
              do j=1, 2
                 do i=1, 2
                    counter = (k-1)*4 + (j-1)*2 + i
                    Na(counter) = dshp(i, l)*shp(j, m)*shp(k, nn)
                    Xd(1) = Xd(1) + points(1, counter)*Na(counter)
                    Xd(2) = Xd(2) + points(2, counter)*Na(counter)
                    Xd(3) = Xd(3) + points(3, counter)*Na(counter)
                    
                    Nb(counter) = shp(i, l)*dshp(j, m)*shp(k, nn)
                    Xd(4) = Xd(4) + points(1, counter)*Nb(counter)
                    Xd(5) = Xd(5) + points(2, counter)*Nb(counter)
                    Xd(6) = Xd(6) + points(3, counter)*Nb(counter)
                    
                    Nc(counter) = shp(i, l)*shp(j, m)*dshp(k, nn)
                    Xd(7) = Xd(7) + points(1, counter)*Nc(counter)
                    Xd(8) = Xd(8) + points(2, counter)*Nc(counter)
                    Xd(9) = Xd(9) + points(3, counter)*Nc(counter)
                    
                 end do
              end do
           end do

           h = (Xd(9)*(Xd(1)*Xd(5) - Xd(4)*Xd(2)) &
                - Xd(8)*(Xd(1)*Xd(6) - Xd(4)*Xd(3)) &
                + Xd(7)*(Xd(2)*Xd(6) - Xd(3)*Xd(5)))

           det((nn-1)*Ng*Ng + (m-1)*Ng + l) = h
        end do
     end do
  end do

  ! We don't use maxval since we can't cs it
  largest = maxval(abs(det))
  d_max = maxval(largest - det)

  quality = 1-d_max/largest

end subroutine quality_hexa

subroutine lagrangeSF( sf, dsf, a, order)

  use precision
  implicit none

  ! Input/Output
  integer(kind=intType), intent(in):: order
  real(kind=realType), intent(out) :: sf(order), dsf(order)
  real(kind=realType), intent(in)  :: a

  ! Working
  integer(kind=intType) :: i, j, k
  real(kind=realType) :: ki, kj, dn, kk

  sf = one
  dsf = zero

  ! Loop over the shape function control points
  do i=0, order-1
     ki = -one + two*i/(order - one)

     ! Loop over each point again, except for the current control point, 
     ! adding the contribution to the shape function

     do j=0, order-1
        if (i .ne. j) then
           kj = -one + two*j/(order-one)
           sf(i+1) = sf(i+1)*(a-kj)/(ki-kj)


           ! Loop over the whole thing again to determine the contribution to
           ! the derivative of the shape function
           dn = one/(ki - kj)

           do k=0, order-1
              if ( k .ne. i .and. k .ne. j ) then
                 kk = -one + two*k/(order -one)
                 dn = dn*(a - kk)/(ki - kk)
              end if
           end do

           dsf(i+1) = dsf(i+1) + dn

        end if
     end do
  end do

end subroutine lagrangeSF

function dist(p1, p2)
  use precision

  real(kind=realType) :: p1(3), p2(3)
  real(kind=realType) :: dist
  dist = sqrt((p1(1)-p2(1))**2 + (p1(2)-p2(2))**2 + (p1(3)-p2(3))**2)

end function dist


subroutine pointReduce(pts, N, tol, uniquePts, link, nUnique)

  ! Given a list of N points (pts) in three space, with possible
  ! duplicates, (to within tol) return a list of the nUnqiue
  ! uniquePoints of points and a link array of length N, that points
  ! into the unique list
  use precision
  implicit none

  ! Input Parameters
  integer(kind=intType), intent(in) :: N
  real(kind=realType), intent(in), dimension(:, :) :: pts
  real(kind=realType), intent(in) :: tol

  ! Output Parametres
  real(kind=realType), intent(out), dimension(:,:) :: uniquePts
  integer(kind=intType), intent(out), dimension(:) :: link
  integer(kind=intType), intent(out) :: nUnique

  ! Working Parameters
  real(kind=realType), allocatable, dimension(:) :: dists, tmp
  integer(kind=intType), allocatable, dimension(:) :: ind
  integer(kind=intType) :: i, j, nTmp, link_counter, ii, nSubUnique
  logical cont, cont2
<<<<<<< HEAD
  integer(kind=intType), dimension(:), allocatable :: tmpInd, subLInk
  real(kind=realType), dimension(:, :), allocatable :: subPts, subUniquePts
  integer(kind=intType) :: maxSubUnique
=======
  integer(kind=intType) :: tmpInd(N), subLink(N), nSubUnique
  real(kind=realType) :: subPts(3, N), subUniquePts(3, N)
>>>>>>> d981f297
  interface
     subroutine pointReduceBruteForce(pts, N, tol, uniquePts, link, nUnique)
       use precision
       implicit none
       real(kind=realType), dimension(:, :) :: pts
       integer(kind=intType), intent(in) :: N
       real(kind=realType), intent(in) :: tol
       real(kind=realType), dimension(:, :) :: uniquePts
       integer(kind=intType), dimension(:) :: link
       integer(kind=intType) :: nUnique
     end subroutine pointReduceBruteForce

  end interface
  maxSubUnique = 10
  ! Allocate dists, and the ind pointer
  allocate(dists(N), tmp(N), ind(N), tmpInd(maxSubUnique), subLink(maxSubUnique), &
       subPts(3, maxSubUnique), subUniquePts(3, maxSubUnique))

  ! Compute distances of all points from the origin
  do i=1, N
     dists(i) = sqrt(pts(1,i)**2 + pts(2,i)**2 + pts(3, i)**2)
     tmp(i) = dists(i)
     ind(i) = i
  end do

  ! Do an argsort on the distances
  call ArgQsort(tmp, N, ind)

  i = 1
  cont = .True.
  link_counter = 0
  nUnique = 0

  do while(cont)
     cont2 = .True.
     j = i
     nTmp = 0
     do while(cont2)
        if (abs(dists(ind(i))-dists(ind(j))) < tol) then
           nTmp = nTmp + 1
<<<<<<< HEAD
=======

           tmpInd(nTmp) = ind(j)
>>>>>>> d981f297
           j = j + 1
           if (j == N+1) then ! Overrun check
              cont2 = .False.
           end if
        else
           cont2 = .False.
        end if
     end do

     ! Not enough space...deallocate and reallocate
     if (ntmp > maxSubUnique) then
        deallocate(tmpInd, subLink, subPts, subUniquePts)
        maxSubUnique = nTmp
        allocate(tmpInd(maxSubUnique), subLink(maxSubUnique), &
             subPts(3, maxSubUnique), subUniquePts(3, maxSubUnique))
     end if

     ! Copy the points that have the same distance into subPts. Note
     ! these may NOT be the same, since two points can have the same
     ! distance, but not be co-incident (ie (1,0,0), (-1,0,0))
     do ii=1,nTmp
        tmpInd(ii) = ind(j - nTmp + ii - 1)
        subPts(:, ii) = pts(:, tmpInd(ii))
     end do

     ! Brute Force Search them 
     call pointReduceBruteForce(subPts, nTmp, tol, subUniquePts, subLink, nSubUnique)

     do ii=1,nSubUnique
        nUnique = nUnique + 1
        uniquePts(:, nUnique) = subUniquePts(:,ii)
     end do

     do ii=1,nTmp
        link(tmpInd(ii)) = subLink(ii) + link_counter
     end do

     link_counter = link_counter +  maxval(subLink) 

     i = j - 1 + 1
     if (i == N+1) then
        cont = .False.
     end if
  end do
  deallocate(dists, tmp, ind, tmpInd, subLink, subPts, subUniquePts)

end subroutine pointReduce

subroutine pointReduceBruteForce(pts, N, tol, uniquePts, link, nUnique)

  ! Given a list of N points (pts) in three space, with possible
  ! duplicates, (to within tol) return a list of the nUnqiue
  ! uniquePoints of points and a link array of length N, that points
  ! into the unique list

  use precision 
  implicit none

  ! Input Parameters
  integer(kind=intType), intent(in) :: N
  real(kind=realType), intent(in), dimension(:, :) :: pts
  real(kind=realType), intent(in) :: tol

  ! Output Parametres
  real(kind=realType), intent(out), dimension(:,:) :: uniquePts
  integer(kind=intType), intent(out), dimension(:) :: link
  integer(kind=intType), intent(out) :: nUnique

  ! Working parameters
  integer(kind=intType) :: i, j
  real(kind=realType) :: dist
  logical :: found_it

  ! First point is *always* unique
  uniquePts(:, 1) = pts(:, 1)
  link(:) = 0
  link(1) = 1
  nUnique = 1

  do i=2,N
     found_it = .False.
     uniqueLoop: do j=1,nUnique
        dist = sqrt((pts(1, i)-uniquePts(1, j))**2 + &
             (pts(2, i) - uniquePts(2, j))**2 + &
             (pts(3, i) - uniquePts(3, j))**2)
        if (dist < tol) then
           link(i) = j
           found_it = .True. 
           exit uniqueLoop
        end if
     end do uniqueLoop

     if (.not. found_it) then
        nUnique = nUnique + 1
        uniquePts(:, nUnique) = pts(:, i)
        link(i) = j 
     end if
  end do

end subroutine pointReduceBruteForce

recursive subroutine ArgQSort(A, nA, ind)

  ! Do an ArgQuickSort. Adapted from
  ! http://rosettacode.org/wiki/Sorting_algorithms/Quicksort#FPr. Modified
  ! such that array 'A' is unchanged and the index 'ind' is initialzed
  ! inside the algorithm

  use precision
  implicit none

  ! DUMMY ARGUMENTS
  integer(kind=intType), intent(in) :: nA
  real(kind=realType), dimension(nA), intent(inout) :: A
  integer(kind=intType), dimension(nA), intent(inout) :: ind

  ! LOCAL VARIABLES
  integer(kind=intType) :: left, right, itemp, i
  real(kind=realType) :: random, pivot, temp
  integer(kind=intType) :: marker

  if (nA > 1) then

     call random_number(random)
     i = int(random*real(nA-1))+1
     pivot = A(i)    ! random pivot (not best performance, but avoids worst-case)
     left = 0
     right = nA + 1

     do while (left < right)
        right = right - 1
        do while (A(right) > pivot)
           right = right - 1
        end do
        left = left + 1
        do while (A(left) < pivot)
           left = left + 1
        end do
        if (left < right) then
           ! Swap value 
           temp = A(left)
           A(left) = A(right)
           A(right) = temp
           ! ! And swap index
           iTemp = ind(left)
           ind(left) = ind(right)
           ind(right) = itemp

        end if
     end do

     if (left == right) then
        marker = left + 1
     else
        marker = left
     end if

     call argQSort(A(:marker-1), marker-1, ind(:marker-1))
     call argQSort(A(marker:), nA-marker+1, ind(marker:))
  end if
end subroutine ArgQSort<|MERGE_RESOLUTION|>--- conflicted
+++ resolved
@@ -1,3 +1,106 @@
+subroutine init3d(sizes, nn, nPtr_in, lmax, nNodes)
+  !***DESCRIPTION
+  !
+  !     Written by Gaetan Kenway
+  !
+  !     Abstract: init3d performs initialization task for the 3D
+  !     code. This function is called from Python.
+  !    
+  !     Description of Arguments
+  !     Input:
+  !     sizes - integer array size(nn, 2) : Sizes of each of the patches
+  !     nn - integer: The number of patches
+  !     nPtr_in - integer array size(lMax, nGlobal) : Nodal pointer. This 
+  !               structure is used to store the nodal neighbours in a 
+  !               consistent counter clockwise ordering fashion. 
+  !     lmax - integer: Maximum number of neighbours (first dimension 
+  !            of nPtr_in
+  !     nGlobal - N
+  !     Xin - array size (nNodes, 3): The (unstructured) list of nodes that 
+  !           this processor owns. 
+  !     nNodes - integer : The number of nodes on this proc.
+  !
+  !     Ouput: None
+
+  use hypInput
+  use hypData
+
+  implicit none
+
+  ! Input Parameters
+  integer(kind=intType), intent(in) :: sizes(nn, 2), nn, lMax
+  integer(kind=intType), intent(in) :: nPtr_in(lMax, nNodes), nNodes
+  ! Working Parameters
+  integer(kind=intType) :: i
+
+  ! Set the number of patches:
+  nPatch = nn
+
+  ! Allocate patch list of patch types
+  if (.not. allocated(patches)) then
+     allocate(patches(nPatch))
+  end if
+
+  ! Set sizes
+  do i=1,nPatch
+     patches(i)%il = sizes(i, 1)
+     patches(i)%jl = sizes(i, 2)
+  end do
+
+  ! Allocate the global node pointer structure
+  if (.not. allocated(nPtr)) then
+     allocate(nptr(lmax, nNodes))
+  end if
+
+  ! And copy in our python data
+  do i=1, nNodes
+     nPtr(:, i) = nPtr_in(:, i) 
+  end do
+
+end subroutine init3d
+
+subroutine setLindex(ind_in, nnx, nny, iPatch)
+  !***DESCRIPTION
+  !
+  !     Written by Gaetan Kenway
+  !
+  !     Abstract: sets the local index data for each patch from python.
+  !    
+  !     Description of Arguments
+  !     Input:
+  !     ind_in - integer array size(nnx, nny) : Indices to set.
+  !     nnx - integer: First dimension of the patch
+  !     nny - integer: Second dimension of the patch
+  !     iPatch - integer: Index of the patch to set. 
+  !
+  !     Ouput: None
+  use hypInput
+  use hypData
+
+  implicit none
+
+  ! Input Parameters
+  integer(kind=intType), intent(in) :: ind_in(nnx, nny), nnx, nny, iPatch
+
+  ! Working Parameters
+  integer(kind=intType) :: i, j
+
+  ! Set the ind_in into the proper patch l_index. Note we will convert
+  ! to fortran ordering here by adding a 1
+
+  if (.not. allocated(patches(iPatch + 1)%l_index)) then
+     allocate(patches(iPatch + 1)%l_index( &
+          patches(iPatch + 1)%il, patches(iPatch + 1)%jl))
+  end if
+
+  do j=1, nny
+     do i=1, nnx
+        patches(iPatch + 1)%l_index(i, j) = ind_in(i, j) + 1
+     end do
+  end do
+
+end subroutine setlindex
+
 subroutine computeStretch(L)
   !***DESCRIPTION
   !
@@ -7,15 +110,12 @@
   !     deltaS, depending on the grid level L. In the future
   !     this function may be more complex or call a user-supplied function.
   !    
-  !     Parameters
-  !     ----------
-  !     L : integer
-  !         The marching level to compute stretch for
-  !
-  !     Returns
-  !     -------
-  !     deltaS : real
-  !         Marching increment set in hypData
+  !     Description of Arguments
+  !     Input:
+  !     L - integer: Marching 
+  !
+  !     Ouput:
+  !     deltaS: Marching increment set in hypData
   !
   use precision
   use hypInput
@@ -41,7 +141,8 @@
 
 end subroutine computeStretch
 
-subroutine calcGridRatio(N, s0, S, ratio)
+
+subroutine calcGridRatio()
   !***DESCRIPTION
   !
   !     Written by Gaetan Kenway
@@ -49,39 +150,21 @@
   !     Abstract: calcGridRatio() calculates the exponential
   !     distribution Turns out we need to solve a transendental
   !     equation here. We will do this with a secant iteration.
-  !
-  !     Parameters
-  !     ----------
-  !     N : integer
-  !         The number of nodes in sequence
-  !     s0 : real
-  !         The initial grid spacing
-  !     S : real
-  !         The total integrated length
-  !     
-  !     Returns
-  !     -------
-  !     ratio : real
-  !         The computed grid ratio that satifies, N, s0, and S.
-
-  use precision
-
-  implicit none
-
-  ! Input Parameters
-  integer(kind=intType), intent(in) :: N
-  real(kind=realType), intent(in) :: s0, S
-
-  ! Output Parameters
-  real(kind=realType), intent(out) :: ratio
+
+
+  use hypInput
+  use hypData
+
+  implicit none
 
   ! Working Parameters
   integer(kind=intType) :: i, M
-  real(kind=realType) ::  r, a,b, c, f, fa, fb
+  real(kind=realType) ::  s, r, a,b, c, f, fa, fb
 
   ! function 'f' is S - s0*(1-r^n)/(1-r) where S is total length, s0 i
   ! sinitial ratio and r is the grid ratio. 
 
+  S = radius0*rMin
   M = N-1
 
   ! Do a bisection search
@@ -105,8 +188,8 @@
      end if
   end do
 
-  ! Finally set the ratio variable to r
-  ratio = c
+  ! Finally set the gridRatio variable to r
+  gridRatio = c
 
 end subroutine calcGridRatio
 
@@ -117,15 +200,12 @@
   !
   !     Abstract: return the inverse of the 3x3 matrix Jac in Jinv
   !    
-  !     Parameters
-  !     ----------
-  !     Jac : array size (3,3)
-  !         Matrix to invert
-  !
-  !     Returns
-  !     -------
-  !     Jinv : array size (3,3)
-  !         Inverse of Jac
+  !     Description of Arguments
+  !     Input:
+  !     Jac - array size (3,3): Matrix to invert
+  !
+  !     Ouput:
+  !     Jinv - array size (3,3) : Inverse of Jac
   !
   use precision
   implicit none
@@ -258,18 +338,15 @@
   !     computeR0 determines the minimum radius of a sphere that will
   !     fully enclose the grid level defined by xVec
   !
-  !     Parameters
-  !     ----------
-  !     xVec : Petsc vector 
-  !        Vector of nodes
-  !
-  !     Returns
-  !     -------
-  !     R : real
-  !        Minimum radius surrounding xVec
-
-  use communication
-  use hypData, only : xAvg, xx, nXGlobal, nX
+  !     Description of Arguments
+  !     Input:
+  !     xVec - Petsc vector : Vector of nodes to use in calculation
+  !
+  !     Ouput: 
+  !     R - real : Minimum radius surrounding xVec
+  !
+  use precision
+  use hypData, only : nx, xAvg
   implicit none
 
 #include "include/finclude/petsc.h"
@@ -277,44 +354,35 @@
 
   ! Input parameters
   Vec, intent(in) :: xVec
-  
+
   ! Ouput parameters
   real(kind=realType), intent(out) :: R
 
   ! Working
   integer(kind=intType) :: i, ierr
-  real(kind=realType) :: dist, XavgLocal(3), rLocal
-
+  real(kind=realType), dimension(:), pointer :: xx
+  real(kind=realType) :: dist, xpt(3)
   ! First find the average of X
-  XavgLocal = zero
+  Xavg = zero
 
   call VecGetArrayF90(xVec, xx, ierr)
   call EChk(ierr,__FILE__,__LINE__)
 
-  do i=1,nX
-     XavgLocal = XavgLocal + xx(3*i-2:3*i)
-  end do
-
-  ! All reduce across all procs:
-  call mpi_AllReduce(XavgLocal, Xavg, 3, MPI_DOUBLE, MPI_SUM, hyp_comm_world, ierr)
-  call EChk(ierr,__FILE__,__LINE__)
-
-  ! And Now divide by total number of points nGloabl
-  Xavg = Xavg / nXGlobal
+  do i=1,nx
+     Xavg = Xavg + XX(3*(i-1)+1:3*i)
+  end do
+
+  Xavg = Xavg/nx
 
   ! Now find the maximum distance of X from Xavg
-  rLocal = zero
+  R = zero
   do i=1,nx
-     rLocal = max(rLocal, dist(Xavg, xx(3*i-2:3*i)))
-  end do
-
-  ! All reduce with max
-  call mpi_AllReduce(rLocal, R, 1, MPI_DOUBLE, MPI_MAX, hyp_comm_world, ierr)
-  call EChk(ierr,__FILE__,__LINE__)
+     xpt = xx(3*i-2:3*i)
+     R = max(R, dist(Xavg, xpt))
+  end do
 
   ! Always remember to restore the array
   call VecRestoreArrayF90(xVec, xx, ierr)
-
 end subroutine computeR
 
 subroutine computeMinR(xVec, R)
@@ -322,21 +390,18 @@
   !
   !     Written by Gaetan Kenway
   !
-  !     Abstract: computeMinR determines the closest point of xVec to
+  !     Abstract: computeMinR determines the cloest point of xVec to
   !     Xavg
   !
-  !     Parameters
-  !     ----------
-  !     xVec : Petsc vector 
-  !        Vector of nodes
-  !
-  !     Returns
-  !     -------
-  !     R : real
-  !        Minimum distance from xVec to xAvg
-
-  use communication
-  use hypData, only : nx, xAvg, xx
+  !     Description of Arguments
+  !     Input:
+  !     xVec - Petsc vector : Vector of nodes to use in calculation
+  !
+  !     Ouput: 
+  !     R - real : Minimum distance from xVec to Xavg
+
+  use precision
+  use hypData, only : nx, xAvg
   implicit none
 
 #include "include/finclude/petsc.h"
@@ -350,23 +415,21 @@
 
   ! Working
   integer(kind=intType) :: i, ierr
-  real(kind=realType) :: dist, Rlocal
+  real(kind=realType), dimension(:), pointer :: xx
+  real(kind=realType) :: dist, xpt(3)
 
   call VecGetArrayF90(xVec, xx, ierr)
   call EChk(ierr,__FILE__,__LINE__)
 
-  Rlocal = huge(Rlocal)
   ! Now find the minimum distance of X from Xavg
-  do i=1,nX
-     Rlocal = min(Rlocal, dist(Xavg, xx(3*i-2:3*i)))
-  end do
-
-  ! All reduce with min
-  call mpi_AllReduce(rLocal, R, 1, MPI_DOUBLE, MPI_MIN, hyp_comm_world, ierr)
-  call EChk(ierr,__FILE__,__LINE__)
+  R = huge(R)
+  do i=1,nx
+     xpt = xx(3*i-2:3*i)
+     R = min(R, dist(Xavg, xpt))
+  end do
 
   ! Always remember to restore the array
-  call VecRestoreArrayF90(xVec, xx, ierr)
+  call VecGetArrayF90(xVec, xx, ierr)
 
 end subroutine computeMinR
 
@@ -378,7 +441,6 @@
   !     Compute the minimum quality measure for the cells defined by
   !     two grid levels
   !
-  use communication
   use hypInput
   use hypData
   implicit none
@@ -386,59 +448,42 @@
   ! Working
   integer(kind=intType) :: i, j, iPatch, ierr
   real(kind=realType) :: points(3,8), Q
-  real(Kind=realType) :: minQuality_local
+
   ! Since we are dealing with volumes, we need to loop over faces:
-  minQuality_local = one
-
-  call VecGhostUpdateBegin(X(marchIter), INSERT_VALUES, SCATTER_FORWARD, ierr)
-  call VecGhostUpdateEnd(X(marchIter), INSERT_VALUES,SCATTER_FORWARD, ierr)
-
-  call VecGhostGetLocalForm(X(marchIter), XL_local, ierr)
+  minQuality = one
+  call VecGetArrayF90(X(marchIter), xxtmp, ierr)
   call EChk(ierr, __FILE__, __LINE__)
 
-  call VecGhostGetLocalForm(X(marchIter-1), XLm1_local, ierr)
+  call VecGetArrayF90(X(marchIter-1), xxm1tmp, ierr)
   call EChk(ierr, __FILE__, __LINE__)
 
-  call VecGetArrayF90(XL_local, xx, ierr)
+  do iPatch=1, nPatch
+     do j=1,patches(iPatch)%jl-1
+        do i=1,patches(iPatch)%il-1
+           ! Assemble the 8 points we need for the volume - Note
+           ! coodinate coordinate ordering!
+           points(:,1) = xxm1tmp(3*patches(iPatch)%l_index(i  ,j  )-2:3*patches(iPatch)%l_index(i  ,j  ))
+           points(:,2) = xxm1tmp(3*patches(iPatch)%l_index(i+1,j  )-2:3*patches(iPatch)%l_index(i+1,j  ))
+           points(:,3) = xxm1tmp(3*patches(iPatch)%l_index(i  ,j+1)-2:3*patches(iPatch)%l_index(i  ,j+1))
+           points(:,4) = xxm1tmp(3*patches(iPatch)%l_index(i+1,j+1)-2:3*patches(iPatch)%l_index(i+1,j+1))
+
+           points(:,5) = xxtmp(3*patches(iPatch)%l_index(i  ,j  )-2:3*patches(iPatch)%l_index(i  ,j  ))
+           points(:,6) = xxtmp(3*patches(iPatch)%l_index(i+1,j  )-2:3*patches(iPatch)%l_index(i+1,j  ))
+           points(:,7) = xxtmp(3*patches(iPatch)%l_index(i  ,j+1)-2:3*patches(iPatch)%l_index(i  ,j+1))
+           points(:,8) = xxtmp(3*patches(iPatch)%l_index(i+1,j+1)-2:3*patches(iPatch)%l_index(i+1,j+1))
+
+           call quality_hexa(points, Q)
+           minQuality = min(minQuality, Q)
+
+        end do
+     end do
+  end do
+  call VecRestoreArrayF90(X(marchIter), xxtmp, ierr)
   call EChk(ierr, __FILE__, __LINE__)
 
-  call VecGetArrayF90(XLm1_local, xxm1, ierr)
+  call VecRestoreArrayF90(X(marchIter-1), xxm1tmp, ierr)
   call EChk(ierr, __FILE__, __LINE__)
 
-  do i=1,nLocalFace
-  
-     ! Assemble the 8 points we need for the volume - Note
-     ! coodinate coordinate ordering!
-     points(:,1) = xxm1(3*conn(1, i)-2: 3*conn(1, i))
-     points(:,2) = xxm1(3*conn(2, i)-2: 3*conn(2, i))
-     points(:,3) = xxm1(3*conn(4, i)-2: 3*conn(4, i))
-     points(:,4) = xxm1(3*conn(3, i)-2: 3*conn(3, i))
-
-     points(:,5) = xx(3*conn(1, i)-2: 3*conn(1, i))
-     points(:,6) = xx(3*conn(2, i)-2: 3*conn(2, i))
-     points(:,7) = xx(3*conn(4, i)-2: 3*conn(4, i))
-     points(:,8) = xx(3*conn(3, i)-2: 3*conn(3, i))
-                   
-     call quality_hexa(points, Q)
-     minQuality_local = min(minQuality_local, Q)
-              
-  end do
-
-  call VecRestoreArrayF90(XL_local, xx, ierr)
-  call EChk(ierr, __FILE__, __LINE__)
-
-  call VecRestoreArrayF90(XLm1_local, xx, ierr)
-  call EChk(ierr, __FILE__, __LINE__)
-
-  call VecGhostRestoreLocalForm(X(marchIter), XL_local, ierr)
-  call EChk(ierr, __FILE__, __LINE__)
-
-  call VecGhostRestoreLocalForm(X(marchIter-1), XLm1_local, ierr)
-  call EChk(ierr, __FILE__, __LINE__)
-
-  ! Need to reduce the min value to the root proc
-  call mpi_Reduce(minQuality_local, minQuality, 1, MPI_DOUBLE, MPI_MIN, 0, hyp_comm_world, ierr)
-  call EChk(ierr,__FILE__,__LINE__)
 
 end subroutine computeQualityLayer
 
@@ -450,15 +495,13 @@
   !     Abstract: quality_hexa determine the 2x2x2 quality measure for
   !     a hexa defined by 8 nodes. 
   !    
-  !     Parameters
-  !     ----------
-  !     points : real array size(3, 8)
-  !         Nodes defining the hexa in coordinate ording. 
-  !
-  !     Returns
-  !     -------
-  !     Quality : real 
-  !         The computed quality measure
+  !     Description of Arguments
+  !     Input:
+  !     points - array size(3, 8): Nodes defining the hexa in coordinate ording. 
+  !
+  !     Ouput: 
+  !     Quality - real : Quality measure
+
   use precision
   implicit none
 
@@ -469,66 +512,150 @@
   ! Working
   integer(kind=intType), parameter :: Ng=2
   real(kind=realType) :: det(Ng*Ng*Ng)
-  integer(kind=intType):: i, j, k, l, m, nn, counter
+  integer(kind=intType):: i, k, l, m
   real(kind=realType) :: r, s, t
   real(kind=realType) :: largest, d_max, corners(Ng)
-  real(kind=realType) ::  Xd(9), N(8), Na(8), Nb(8), Nc(8), Ua(9)
+  real(kind=realType) :: XX(3), XXd(9), N(8), Na(8), Nb(8), Nc(8), Ua(9)
   real(kind=realType) :: JJac(9), h, pt(3)
-  real(kind=realType) :: shp(2, 2), dshp(2, 2)
   ! Relative Determinant: the ratio of the smallest determinat of the
   ! jacobian matrix divided by the largest determinate of the jacobian
   ! matrix using a 3x3x3 stecil
 
   corners(1) = -1
   corners(2) = 1
-  call lagrangeSF(shp(:, 1), dshp(:, 1), corners(1), 2)
-  call lagrangeSF(shp(:, 2), dshp(:, 2), corners(2), 2)
 
   ! 2x2x2 Stencil
-  do nn=1, Ng ! Gauss in r
-     do m=1, Ng ! Gauss in s
-        do l=1, Ng ! Gauss in t
-
-          Xd = zero
-           do k=1, 2
-              do j=1, 2
-                 do i=1, 2
-                    counter = (k-1)*4 + (j-1)*2 + i
-                    Na(counter) = dshp(i, l)*shp(j, m)*shp(k, nn)
-                    Xd(1) = Xd(1) + points(1, counter)*Na(counter)
-                    Xd(2) = Xd(2) + points(2, counter)*Na(counter)
-                    Xd(3) = Xd(3) + points(3, counter)*Na(counter)
-                    
-                    Nb(counter) = shp(i, l)*dshp(j, m)*shp(k, nn)
-                    Xd(4) = Xd(4) + points(1, counter)*Nb(counter)
-                    Xd(5) = Xd(5) + points(2, counter)*Nb(counter)
-                    Xd(6) = Xd(6) + points(3, counter)*Nb(counter)
-                    
-                    Nc(counter) = shp(i, l)*shp(j, m)*dshp(k, nn)
-                    Xd(7) = Xd(7) + points(1, counter)*Nc(counter)
-                    Xd(8) = Xd(8) + points(2, counter)*Nc(counter)
-                    Xd(9) = Xd(9) + points(3, counter)*Nc(counter)
-                    
-                 end do
-              end do
-           end do
-
-           h = (Xd(9)*(Xd(1)*Xd(5) - Xd(4)*Xd(2)) &
-                - Xd(8)*(Xd(1)*Xd(6) - Xd(4)*Xd(3)) &
-                + Xd(7)*(Xd(2)*Xd(6) - Xd(3)*Xd(5)))
-
-           det((nn-1)*Ng*Ng + (m-1)*Ng + l) = h
+  do k=1, Ng ! Gauss in r
+     do l=1, Ng ! Gauss in s
+        do m=1, Ng ! Gauss in t
+           pt(1) = corners(k)
+           pt(2) = corners(l)
+           pt(3) = corners(m)
+
+           ! Calculate the Jacobian and shape functions
+           call SolidJacobian(XX, XXd, N, Na, Nb, Nc, pt, points)
+           call jacobian3d(XXd, JJac, h)
+
+           det((k-1)*Ng*Ng + (l-1)*Ng + m) = h
+
         end do
      end do
   end do
 
   ! We don't use maxval since we can't cs it
-  largest = maxval(abs(det))
-  d_max = maxval(largest - det)
+  !largest = maxval(abs(det))
+
+  largest = abs(det(1))
+  do i=1, Ng*Ng*Ng
+     if (abs(det(i)) > largest) then
+        largest = abs(det(i))
+     end if
+  end do
+
+  d_max = abs(largest-det(1))
+  do i=1, Ng*Ng*Ng
+     if (abs(largest-det(i)) > d_max) then
+        d_max = abs(largest-det(i))
+     end if
+  end do
 
   quality = 1-d_max/largest
 
 end subroutine quality_hexa
+
+subroutine SolidJacobian(X, Xd, N, Na, Nb, Nc, pt, Xpts)
+
+  use precision
+  implicit none
+
+  ! Arguments:
+  ! X: Point evaluated at parametric location 'pt'
+  ! Xd: Derivative evaluated at parametric location 'pt'
+  ! N : Shape function at 'pt'
+  ! Na: 'r' shape function derivative at 'pt'
+  ! Nb: 's' shape function derivative at 'pt'
+  ! Nc: 't' shape function derivative at 'pt'
+  ! pt: Parametric location to evalulate
+  ! Xps: The list of corners defining the element
+
+  ! Input/Output
+  real(kind=realType), intent(out) :: X(3), Xd(9)
+  real(kind=realType), intent(out) :: N(8), Na(8), Nb(8), Nc(8)
+  real(kind=realType), intent(in) :: pt(3), Xpts(3, 8)
+
+  ! Local
+  integer(kind=intType) :: i, j, k, counter
+  real(kind=realType) :: nna(2), nnb(2), nnc(2), dna(2), dnb(2), dnc(2)
+
+  X = zero
+  Xd = zero
+
+  call lagrangeSF(nna, dna, pt(1), 2)
+  call lagrangeSF(nnb, dnb, pt(2), 2)
+  call lagrangeSF(nnc, dnc, pt(3), 2)
+
+  do k=1, 2
+     do j=1, 2
+        do i=1, 2
+           counter = (k-1)*4 + (j-1)*2 + i
+
+           N(counter) = nna(i)*nnb(j)*nnc(k)
+           X(1) = X(1) + Xpts(1, counter)*N(counter)
+           X(2) = X(2) + Xpts(2, counter)*N(counter)
+           X(3) = X(3) + Xpts(3, counter)*N(counter)
+
+           Na(counter) = dna(i)*nnb(j)*nnc(k)
+           Xd(1) = Xd(1) + Xpts(1, counter)*Na(counter)
+           Xd(2) = Xd(2) + Xpts(2, counter)*Na(counter)
+           Xd(3) = Xd(3) + Xpts(3, counter)*Na(counter)
+
+           Nb(counter) = nna(i)*dnb(j)*nnc(k)
+           Xd(4) = Xd(4) + Xpts(1, counter)*Nb(counter)
+           Xd(5) = Xd(5) + Xpts(2, counter)*Nb(counter)
+           Xd(6) = Xd(6) + Xpts(3, counter)*Nb(counter)
+
+           Nc(counter) = nna(i)*nnb(j)*dnc(k)
+           Xd(7) = Xd(7) + Xpts(1, counter)*Nc(counter)
+           Xd(8) = Xd(8) + Xpts(2, counter)*Nc(counter)
+           Xd(9) = Xd(9) + Xpts(3, counter)*Nc(counter)
+
+        end do
+     end do
+  end do
+
+end subroutine SolidJacobian
+
+subroutine jacobian3d(Xd, Jinv, h)
+
+  use precision
+  implicit none
+
+  ! Input/Output
+  real(kind=realType), intent(in)  :: Xd(9)
+  real(kind=realType), intent(out) :: Jinv(9), h
+
+  ! Working
+  real(kind=realType) :: hinv
+
+  h = (Xd(9)*(Xd(1)*Xd(5) - Xd(4)*Xd(2)) &
+       - Xd(8)*(Xd(1)*Xd(6) - Xd(4)*Xd(3)) &
+       + Xd(7)*(Xd(2)*Xd(6) - Xd(3)*Xd(5)))
+
+  hinv = one/h 
+
+  Jinv(1) =   (Xd(5)*Xd(9) - Xd(6)*Xd(8))*hinv
+  Jinv(2) = - (Xd(2)*Xd(9) - Xd(3)*Xd(8))*hinv
+  Jinv(3) =   (Xd(2)*Xd(6) - Xd(3)*Xd(5))*hinv
+
+  Jinv(4) = - (Xd(4)*Xd(9) - Xd(6)*Xd(7))*hinv
+  Jinv(5) =   (Xd(1)*Xd(9) - Xd(3)*Xd(7))*hinv
+  Jinv(6) = - (Xd(1)*Xd(6) - Xd(3)*Xd(4))*hinv
+
+  Jinv(7) =   (Xd(4)*Xd(8) - Xd(5)*Xd(7))*hinv
+  Jinv(8) = - (Xd(1)*Xd(8) - Xd(2)*Xd(7))*hinv
+  Jinv(9) =   (Xd(1)*Xd(5) - Xd(2)*Xd(4))*hinv
+
+end subroutine jacobian3d
 
 subroutine lagrangeSF( sf, dsf, a, order)
 
@@ -579,6 +706,104 @@
 
 end subroutine lagrangeSF
 
+subroutine FindBin(ss, s, nn, bin)
+
+  ! Basic bisection search: search 'ss' in 's' (of length 'nn') and
+  ! return 'bin'
+
+  use precision
+  implicit none
+
+  ! Input/Output
+  real(kind=realType), intent(in) :: ss, s(nn)
+  integer(kind=intType), intent(in) :: nn
+  integer(kind=intType), intent(out) :: bin
+
+  ! Working
+  integer(kind=intType) :: low, high
+
+  ! Explicit check of upper bound:
+  if (ss >= s(nn)) then
+     bin = nn-1
+     return
+  end if
+
+  if (ss < s(1)) then
+     bin = 1
+     return
+  end if
+
+  ! Do binary search
+  low = 1
+  high = nn
+  bin = (low+high)/2 ! Integer division
+
+  do while(ss < s(bin) .or. ss >= s(bin+1))
+
+     if (ss < s(bin)) then
+        high = bin
+     else
+        low = bin
+     end if
+
+     bin = (low + high)/2
+  end do
+
+end subroutine FindBin
+
+subroutine volume_hexa(points, volume)
+  use precision
+
+  implicit none
+
+  ! Input/Output
+  real(kind=realType), intent(in) :: points(3, 8)
+  real(kind=realType), intent(out) :: volume
+
+  ! Working
+  real(kind=realType) :: center(3), volpymrid, v1, v2, v3, v4, v5, v6
+  integer(kind=intType) ::  i, idim
+
+  ! Compute the center of the points
+  center = zero
+  do i=1, 8
+     do idim=1, 3
+        center(idim) = center(idim) + points(idim, i)
+     end do
+  end do
+  center = center / eight
+
+  ! Compute the volumes of the 6 sub pyramids. The
+  ! arguments of volpym must be such that for a (regular)
+  ! right handed hexahedron all volumes are positive.
+
+  v1 = volpymrid(center, points(:, 1), points(:, 2), points(:, 4), points(:, 3))
+  v2 = volpymrid(center, points(:, 7), points(:, 8), points(:, 6), points(:, 5))
+  v3 = volpymrid(center, points(:, 1), points(:, 3), points(:, 7), points(:, 5))
+  v4 = volpymrid(center, points(:, 4), points(:, 2), points(:, 6), points(:, 8)) 
+  v5 = volpymrid(center, points(:, 2), points(:, 1), points(:, 5), points(:, 6)) 
+  v6 = volpymrid(center, points(:, 3), points(:, 4), points(:, 8), points(:, 7))
+
+  volume = (v1+v2+v3+v4+v5+v6)/six
+
+end subroutine volume_hexa
+
+function volpymrid(p, a, b, c, d)
+
+  use precision
+  implicit none
+  real(kind=realType) :: p(3), a(3), b(3), c(3), d(3), volpymrid
+
+  ! 6*Volume of a pyrimid -> Counter clockwise ordering
+  volpymrid = (p(1) - fourth*(a(1) + b(1)  + c(1) + d(1))) *&
+       ((a(2) - c(2))*(b(3) - d(3)) - (a(3) - c(3))*(b(2) - d(2)))   + &
+       (p(2) - fourth*(a(2) + b(2)  + c(2) + d(2)))*&
+       ((a(3) - c(3))*(b(1) - d(1)) - (a(1) - c(1))*(b(3) - d(3)))   + &
+       (p(3) - fourth*(a(3) + b(3)  + c(3) + d(3)))* &
+       ((a(1) - c(1))*(b(2) - d(2)) - (a(2) - c(2))*(b(1) - d(1)))
+
+end function volpymrid
+
 function dist(p1, p2)
   use precision
 
@@ -588,184 +813,6 @@
 
 end function dist
 
-
-subroutine pointReduce(pts, N, tol, uniquePts, link, nUnique)
-
-  ! Given a list of N points (pts) in three space, with possible
-  ! duplicates, (to within tol) return a list of the nUnqiue
-  ! uniquePoints of points and a link array of length N, that points
-  ! into the unique list
-  use precision
-  implicit none
-
-  ! Input Parameters
-  integer(kind=intType), intent(in) :: N
-  real(kind=realType), intent(in), dimension(:, :) :: pts
-  real(kind=realType), intent(in) :: tol
-
-  ! Output Parametres
-  real(kind=realType), intent(out), dimension(:,:) :: uniquePts
-  integer(kind=intType), intent(out), dimension(:) :: link
-  integer(kind=intType), intent(out) :: nUnique
-
-  ! Working Parameters
-  real(kind=realType), allocatable, dimension(:) :: dists, tmp
-  integer(kind=intType), allocatable, dimension(:) :: ind
-  integer(kind=intType) :: i, j, nTmp, link_counter, ii, nSubUnique
-  logical cont, cont2
-<<<<<<< HEAD
-  integer(kind=intType), dimension(:), allocatable :: tmpInd, subLInk
-  real(kind=realType), dimension(:, :), allocatable :: subPts, subUniquePts
-  integer(kind=intType) :: maxSubUnique
-=======
-  integer(kind=intType) :: tmpInd(N), subLink(N), nSubUnique
-  real(kind=realType) :: subPts(3, N), subUniquePts(3, N)
->>>>>>> d981f297
-  interface
-     subroutine pointReduceBruteForce(pts, N, tol, uniquePts, link, nUnique)
-       use precision
-       implicit none
-       real(kind=realType), dimension(:, :) :: pts
-       integer(kind=intType), intent(in) :: N
-       real(kind=realType), intent(in) :: tol
-       real(kind=realType), dimension(:, :) :: uniquePts
-       integer(kind=intType), dimension(:) :: link
-       integer(kind=intType) :: nUnique
-     end subroutine pointReduceBruteForce
-
-  end interface
-  maxSubUnique = 10
-  ! Allocate dists, and the ind pointer
-  allocate(dists(N), tmp(N), ind(N), tmpInd(maxSubUnique), subLink(maxSubUnique), &
-       subPts(3, maxSubUnique), subUniquePts(3, maxSubUnique))
-
-  ! Compute distances of all points from the origin
-  do i=1, N
-     dists(i) = sqrt(pts(1,i)**2 + pts(2,i)**2 + pts(3, i)**2)
-     tmp(i) = dists(i)
-     ind(i) = i
-  end do
-
-  ! Do an argsort on the distances
-  call ArgQsort(tmp, N, ind)
-
-  i = 1
-  cont = .True.
-  link_counter = 0
-  nUnique = 0
-
-  do while(cont)
-     cont2 = .True.
-     j = i
-     nTmp = 0
-     do while(cont2)
-        if (abs(dists(ind(i))-dists(ind(j))) < tol) then
-           nTmp = nTmp + 1
-<<<<<<< HEAD
-=======
-
-           tmpInd(nTmp) = ind(j)
->>>>>>> d981f297
-           j = j + 1
-           if (j == N+1) then ! Overrun check
-              cont2 = .False.
-           end if
-        else
-           cont2 = .False.
-        end if
-     end do
-
-     ! Not enough space...deallocate and reallocate
-     if (ntmp > maxSubUnique) then
-        deallocate(tmpInd, subLink, subPts, subUniquePts)
-        maxSubUnique = nTmp
-        allocate(tmpInd(maxSubUnique), subLink(maxSubUnique), &
-             subPts(3, maxSubUnique), subUniquePts(3, maxSubUnique))
-     end if
-
-     ! Copy the points that have the same distance into subPts. Note
-     ! these may NOT be the same, since two points can have the same
-     ! distance, but not be co-incident (ie (1,0,0), (-1,0,0))
-     do ii=1,nTmp
-        tmpInd(ii) = ind(j - nTmp + ii - 1)
-        subPts(:, ii) = pts(:, tmpInd(ii))
-     end do
-
-     ! Brute Force Search them 
-     call pointReduceBruteForce(subPts, nTmp, tol, subUniquePts, subLink, nSubUnique)
-
-     do ii=1,nSubUnique
-        nUnique = nUnique + 1
-        uniquePts(:, nUnique) = subUniquePts(:,ii)
-     end do
-
-     do ii=1,nTmp
-        link(tmpInd(ii)) = subLink(ii) + link_counter
-     end do
-
-     link_counter = link_counter +  maxval(subLink) 
-
-     i = j - 1 + 1
-     if (i == N+1) then
-        cont = .False.
-     end if
-  end do
-  deallocate(dists, tmp, ind, tmpInd, subLink, subPts, subUniquePts)
-
-end subroutine pointReduce
-
-subroutine pointReduceBruteForce(pts, N, tol, uniquePts, link, nUnique)
-
-  ! Given a list of N points (pts) in three space, with possible
-  ! duplicates, (to within tol) return a list of the nUnqiue
-  ! uniquePoints of points and a link array of length N, that points
-  ! into the unique list
-
-  use precision 
-  implicit none
-
-  ! Input Parameters
-  integer(kind=intType), intent(in) :: N
-  real(kind=realType), intent(in), dimension(:, :) :: pts
-  real(kind=realType), intent(in) :: tol
-
-  ! Output Parametres
-  real(kind=realType), intent(out), dimension(:,:) :: uniquePts
-  integer(kind=intType), intent(out), dimension(:) :: link
-  integer(kind=intType), intent(out) :: nUnique
-
-  ! Working parameters
-  integer(kind=intType) :: i, j
-  real(kind=realType) :: dist
-  logical :: found_it
-
-  ! First point is *always* unique
-  uniquePts(:, 1) = pts(:, 1)
-  link(:) = 0
-  link(1) = 1
-  nUnique = 1
-
-  do i=2,N
-     found_it = .False.
-     uniqueLoop: do j=1,nUnique
-        dist = sqrt((pts(1, i)-uniquePts(1, j))**2 + &
-             (pts(2, i) - uniquePts(2, j))**2 + &
-             (pts(3, i) - uniquePts(3, j))**2)
-        if (dist < tol) then
-           link(i) = j
-           found_it = .True. 
-           exit uniqueLoop
-        end if
-     end do uniqueLoop
-
-     if (.not. found_it) then
-        nUnique = nUnique + 1
-        uniquePts(:, nUnique) = pts(:, i)
-        link(i) = j 
-     end if
-  end do
-
-end subroutine pointReduceBruteForce
 
 recursive subroutine ArgQSort(A, nA, ind)
 
@@ -773,6 +820,7 @@
   ! http://rosettacode.org/wiki/Sorting_algorithms/Quicksort#FPr. Modified
   ! such that array 'A' is unchanged and the index 'ind' is initialzed
   ! inside the algorithm
+
 
   use precision
   implicit none
@@ -825,5 +873,287 @@
 
      call argQSort(A(:marker-1), marker-1, ind(:marker-1))
      call argQSort(A(marker:), nA-marker+1, ind(marker:))
+
   end if
-end subroutine ArgQSort+
+end subroutine ArgQSort
+
+subroutine pointReduceWrap(pts, N, tol, uniquePts, link, nUnique)
+  
+  ! Python wrapped versino of pointReduce,
+
+  use precision
+  implicit none
+
+  ! Input Parameters
+  integer(kind=intType), intent(in) :: N
+  real(kind=realType), intent(in), dimension(3, N) :: pts
+  real(kind=realType), intent(in) :: tol
+
+  ! Output Parametres
+  real(kind=realType), intent(out), dimension(3, N) :: uniquePts
+  integer(kind=intType), intent(out), dimension(N) :: link
+  integer(kind=intType), intent(out) :: nUnique
+
+  interface 
+     subroutine pointReduce(pts, N, tol, uniquePts, link, nUnique)
+       use precision
+       implicit none
+       real(kind=realType), dimension(:, :) :: pts
+       integer(kind=intType), intent(in) :: N
+       real(kind=realType), intent(in) :: tol
+       real(kind=realType), dimension(:, :) :: uniquePts
+       integer(kind=intType), dimension(:) :: link
+       integer(kind=intType) :: nUnique
+     end subroutine pointReduce
+  end interface
+
+  call pointReduce(pts, N, tol, uniquePts, link, nUnique)
+  
+end subroutine pointReduceWrap
+
+subroutine pointReduce(pts, N, tol, uniquePts, link, nUnique)
+
+  ! Given a list of N points (pts) in three space, with possible
+  ! duplicates, (to within tol) return a list of the nUnqiue
+  ! uniquePoints of points and a link array of length N, that points
+  ! into the unique list
+
+  use precision 
+  implicit none
+
+  ! Input Parameters
+  integer(kind=intType), intent(in) :: N
+  real(kind=realType), intent(in), dimension(:, :) :: pts
+  real(kind=realType), intent(in) :: tol
+
+  ! Output Parametres
+  real(kind=realType), intent(out), dimension(:,:) :: uniquePts
+  integer(kind=intType), intent(out), dimension(:) :: link
+  integer(kind=intType), intent(out) :: nUnique
+
+  ! Working Parameters
+  real(kind=realType), allocatable, dimension(:) :: dists, tmp
+  integer(kind=intType), allocatable, dimension(:) :: ind
+  integer(kind=intType) :: i, j, nTmp, link_counter, ii
+  logical cont, cont2
+  integer(kind=intType) :: tmpInd(N), subLink(N), nSubUnique
+  real(kind=realType) :: subPts(3, N), subUniquePts(3, N)
+  interface
+     subroutine pointReduceBruteForce(pts, N, tol, uniquePts, link, nUnique)
+       use precision
+       implicit none
+
+       real(kind=realType), dimension(:, :) :: pts
+       integer(kind=intType), intent(in) :: N
+       real(kind=realType), intent(in) :: tol
+       real(kind=realType), dimension(:, :) :: uniquePts
+       integer(kind=intType), dimension(:) :: link
+       integer(kind=intType) :: nUnique
+     end subroutine pointReduceBruteForce
+
+  end interface
+
+  ! Allocate dists, and the ind pointer
+  allocate(dists(N), tmp(N), ind(N))
+
+  ! Compute distances of all points from the origin
+  do i=1, N
+     !dists(i) = sqrt((pts(1,i)-pts(1,1))**2 + (pts(2,i)-pts(2,1))**2 + (pts(3, i)-pts(3,1))**2)
+     dists(i) = sqrt(pts(1,i)**2 + pts(2,i)**2 + pts(3, i)**2)
+     tmp(i) = dists(i)
+     ind(i) = i
+  end do
+
+  ! Do an argsort on the distances
+  call ArgQsort(tmp, N, ind)
+
+  i = 1
+  cont = .True.
+  link_counter = 0
+  nUnique = 0
+
+  do while(cont)
+     cont2 = .True.
+
+     j = i
+     nTmp = 0
+     do while(cont2)
+        if (abs(dists(ind(i))-dists(ind(j))) < tol) then
+           nTmp = nTmp + 1
+
+           tmpInd(nTmp) = ind(j)
+           j = j + 1
+           if (j == N+1) then ! Overrun check
+              cont2 = .False.
+           end if
+        else
+           cont2 = .False.
+        end if
+     end do
+
+     ! Copy the points that have the same distance into subPts. Note
+     ! these may NOT be the same, since two points can have the same
+     ! distnace, but not be co-incident (ie (1,0,0), (-1,0,0))
+     do ii=1,nTmp
+        subPts(:, ii) = pts(:, tmpInd(ii))
+     end do
+
+     ! Brute Force Search them 
+     call pointReduceBruteForce(subPts, nTmp, tol, subUniquePts, subLink, nSubUnique)
+
+     do ii=1,nSubUnique
+        nUnique = nUnique + 1
+        uniquePts(:, nUnique) = subUniquePts(:,ii)
+     end do
+
+     do ii=1,nTmp
+        link(tmpInd(ii)) = subLink(ii) + link_counter
+     end do
+
+     link_counter = link_counter +  maxval(subLink) 
+
+     i = j - 1 + 1
+     if (i == N+1) then
+        cont = .False.
+     end if
+  end do
+  deallocate(dists, tmp, ind)
+
+end subroutine pointReduce
+
+subroutine pointReduceBruteForce(pts, N, tol, uniquePts, link, nUnique)
+
+  ! Given a list of N points (pts) in three space, with possible
+  ! duplicates, (to within tol) return a list of the nUnqiue
+  ! uniquePoints of points and a link array of length N, that points
+  ! into the unique list
+
+  use precision 
+  implicit none
+
+  ! Input Parameters
+  integer(kind=intType), intent(in) :: N
+  real(kind=realType), intent(in), dimension(:, :) :: pts
+  real(kind=realType), intent(in) :: tol
+
+  ! Output Parametres
+  real(kind=realType), intent(out), dimension(:,:) :: uniquePts
+  integer(kind=intType), intent(out), dimension(:) :: link
+  integer(kind=intType), intent(out) :: nUnique
+
+  ! Working parameters
+  integer(kind=intType) :: i, j
+  real(kind=realType) :: dist
+  logical :: found_it
+
+  ! First point is *always* unique
+  uniquePts(:, 1) = pts(:, 1)
+  link(:) = 0
+  link(1) = 1
+  nUnique = 1
+
+  do i=2,N
+     found_it = .False.
+     uniqueLoop: do j=1,nUnique
+        dist = sqrt((pts(1, i)-uniquePts(1, j))**2 + &
+             (pts(2, i) - uniquePts(2, j))**2 + &
+             (pts(3, i) - uniquePts(3, j))**2)
+        if (dist < tol) then
+           link(i) = j
+           found_it = .True. 
+           exit uniqueLoop
+        end if
+     end do uniqueLoop
+
+     if (.not. found_it) then
+        nUnique = nUnique + 1
+        uniquePts(:, nUnique) = pts(:, i)
+        link(i) = j 
+     end if
+  end do
+
+end subroutine pointReduceBruteForce
+
+! subroutine reparameterize(nx)
+!   !***DESCRIPTION
+!   !
+!   !     Written by Gaetan Kenway
+!   !
+!   !     reparameterize() takes the pseudo grid defined in pgrid3d and
+!   !     computes the final desired distribution according to N, s0,
+!   !     and gridRatio. (rMin was already used since that determined
+!   !     when the marching stopped'. When we are done, the final
+!   !     desired grid will be in grid3D with the corect dimensions
+!   !
+!   use hypData
+!   use hypInput
+!   implicit none
+
+!   ! Input
+!   integer(kind=intType), intent(in) :: nx
+
+!   ! Working
+!   integer(kind=intType) :: i, l, bin
+!   real(kind=realType) :: s(Nlayers), sAvg(nLayers), lAvg, R, sp1, factor, sp
+
+!   ! The first step is to compute a averaged global parameterization of
+!   ! the k-direction
+
+!   savg = zero
+!   lAvg = zero
+!   do i=1,nx
+!      s(1) = zero
+!      do l=2,nLayers
+!         s(l) = s(l-1) + dist(pGrid3d(:, i, l), pGrid3d(:, i, l-1))
+!      end do
+
+!      ! Add the length of this curve:
+!      lAvg = lAvg + s(nLayers)
+
+!      ! Normalize
+!      s = s / s(nLayers)
+!      ! Add to running total
+!      savg = savg + s
+!   end do
+
+!   ! Final s average
+!   savg = savg/nx
+
+!   ! Final averge length
+!   lavg = lAvg/nx
+
+!   ! Compute 'r' for the exponential distribution
+!   sp1 = s0/lavg
+!   R = -log((N-1)*sp1)/(N-2)
+
+!   ! Allocate grid3d
+
+!   ! Master loop over final levels:
+!   allocate(grid3D(3, nx, N))
+!   grid3D = zero
+
+!   ! Special case for l=1 --- Always the boundary:
+!   grid3d(:, :, 1) = pGrid3d(:, :, 1)
+
+!   do l=2,N
+
+!      ! Generate the position where we need to interpolate
+!      sp = sp1*(l-1)*exp(R*(l-2))
+
+!      ! Now what we want to find is the "bin" in l where this spacing
+!      ! falls. What we want is something like l=2.75. This means we
+!      ! interpolate three quarters of the way between l=2 and l=3. 
+
+!      call FindBin(sp, savg, Nlayers, bin)
+
+!      ! Bin is index of the lower level, bin+1 is index of the upper level
+
+!      ! Now get the factor
+!      factor = (sp-savg(bin))/(savg(bin+1)-savg(bin))
+
+!      ! Now in vector form:
+!      grid3d(:,:,l) = (one-factor)*pGrid3D(:,:,bin) + factor*pGrid3D(:,:,bin+1)
+!   end do
+
+! end subroutine reparameterize
