--- conflicted
+++ resolved
@@ -99,7 +99,6 @@
   use hypData
   implicit none
 
-<<<<<<< HEAD
 
 #if PETSC_VERSION_MINOR > 5
 #include "petsc/finclude/petsc.h"
@@ -108,10 +107,6 @@
 #include "include/finclude/petsc.h"
 #include "include/finclude/petscvec.h90"
 #endif
-=======
-! #include "include/finclude/petsc.h"
-! #include "finclude/petscvec.h90"
->>>>>>> 78a47afb
 
   ! Working Variables
   integer(kind=intType) :: i, j, ipatch, ierr, n1, n2, n3, n4 
@@ -314,19 +309,9 @@
 
   use hypInput
   implicit none
-<<<<<<< HEAD
-
-#include "include/petscversion.h"
-#if PETSC_VERSION_MINOR > 5
-#include "petsc/finclude/petsc.h"
-#include "petsc/finclude/petscvec.h90"
-#else
-=======
   real(kind=realType) :: sl
->>>>>>> 78a47afb
 #include "include/finclude/petsc.h"
-#include "include/finclude/petscvec.h90"
-#endif
+#include "finclude/petscvec.h90"
 
   ! Output Parameters
   Vec :: Xnew
@@ -374,19 +359,10 @@
      scaleDist = scaleDist + deltaS
      
      ! Assemble the Jacobaian, second order is true, and also gets the RHS
-<<<<<<< HEAD
-     call calcResidual(.True., .False., saveMetrics)
+     call calcResidual()
+
      call KSPSetOperators(hypKSP, hypMat, hypMat, ierr)
-=======
-     call calcResidual()
-
-#if PETSC_VERSION_MINOR > 4
-     call KSPSetOperators(hypKSP, hypMat, hypMat, ierr)
-#else
-     call KSPSetOperators(hypKSP, hypMat, hypMat, SAME_NONZERO_PATTERN, ierr)
-#endif
-     call EChk(ierr, __FILE__, __LINE__)
->>>>>>> 78a47afb
+     call EChk(ierr, __FILE__, __LINE__)
      
      ! Now solve the system
      timeA = mpi_wtime()
@@ -436,140 +412,9 @@
   end do
 end subroutine initialGuess
 
-<<<<<<< HEAD
-subroutine formFunction(snes, xVec, rVec, ctx, ierr)
-
-  use precision
-  use hypData, only : xxtmp, rrtmp, xx, rr, nx, marchIter
-  implicit none
-
-#include "include/petscversion.h"
-#if PETSC_VERSION_MINOR > 5
-#include "petsc/finclude/petsc.h"
-#include "petsc/finclude/petscvec.h90"
-#else
-#include "include/finclude/petsc.h"
-#include "include/finclude/petscvec.h90"
-#endif
-
-  ! PETSc Variables
-  SNES snes
-  Vec xVec, rVec
-  PetscFortranAddr ctx(*)
-  integer(kind=intType), intent(out) :: ierr
-  
-  ! Working Variables
-  integer(Kind=intType) :: i, idim
-
-  ! Set pointer to xVec and the residual
-  call VecGetArrayF90(xVec, xxTmp, ierr)
-  call EChk(ierr, __FILE__, __LINE__)
-
-  call VecGetArrayF90(rVec, rrTmp, ierr)
-  call EChk(ierr, __FILE__, __LINE__)
-
-  ! Copy xxTmp into xx
-  do i=1,nx
-     do idim=1,3
-        xx(idim,i) = xxTmp(3*(i-1)+idim)
-     end do
-  end do
-
-  if (marchIter == 2) then
-     call calcResidual(.False., .False., .False.)
-  else
-     call calcResidual(.False., .True., .False.)
-  end if
-  
-  ! Copy rr into rrTmp
-  do i=1,nx
-     do idim=1,3
-        rrtmp(3*(i-1)+idim) = rr(idim,i)
-     end do
-  end do
-
-  ! Always remember to restore arrays
-  call VecRestoreArrayF90(xVec, xxTmp, ierr)
-  call EChk(ierr, __FILE__, __LINE__)
-
-  call VecRestoreArrayF90(rVec, rrTmp, ierr)
-  call EChk(ierr, __FILE__, __LINE__)
-
-  ierr = 0
-
-end subroutine formFunction
-
-subroutine formJacobian(snes, xVec, Jac, B, flag, ctx, ierr)
-  use hypData, only : xx, xxtmp, nx, marchIter
-  use hypInput 
-  implicit none
-
-
-#include "include/petscversion.h"
-#if PETSC_VERSION_MINOR > 5
-#include "petsc/finclude/petsc.h"
-#include "petsc/finclude/petscvec.h90"
-#else
-#include "include/finclude/petsc.h"
-#include "include/finclude/petscvec.h90"
-#endif
-
-  ! Input (Petsc) Variables
-  SNES snes
-  Vec xVec
-  Mat Jac, B
-  PetscInt flag
-  PetscFortranAddr ctx(*)
-  integer(kind=intType) :: ierr
-
-  ! Working variables
-  integer(kind=intType) :: I, idim
-
-  ! Just call assembly begin/end on the FD jacobian
-  call MatAssemblyBegin(Jac, MAT_FINAL_ASSEMBLY, ierr)
-  call EChk(ierr, __FILE__, __LINE__)
-
-  call MatAssemblyEnd(Jac, MAT_FINAL_ASSEMBLY, ierr)
-  call EChk(ierr, __FILE__, __LINE__)
-
-  ! Set pointer to xVec
-  call VecGetArrayF90(xVec, xxTmp, ierr)
-  call EChk(ierr, __FILE__, __LINE__)
-
-  ! Copy xxTmp into xx
-  do i=1,nx
-     do idim=1,3
-        xx(idim,i) = xxTmp(3*(i-1)+idim)
-     end do
-  end do
-
-  ! Call the residual function and assemble the jacobian
-  if (marchIter == 2) then
-     call calcResidual(.True., .False., .False.)
-  else
-     call calcResidual(.True., .True., .False.)
-  end if
-
-  ! Always remember to restore arrays
-  call VecRestoreArrayF90(xVec, xxTmp, ierr)
-  call EChk(ierr, __FILE__, __LINE__)
-
-  ierr = 0
-end subroutine formJacobian
-
-subroutine calcResidual(assembleJac, secondOrder, saveMetrics)
-
-  use precision
-  use hypData, only : xxm2, xxm1, xx, volume, sl, scaleDist, radius0, nx, nptr
-  use hypData, only : marchIter, gridSensorMax, gridSensorMin, rr, hypMat, hypRHS
-  use hypData, only : ADD_VALUES, MAT_FINAL_ASSEMBLY, INSERT_VALUES
-  use hypData, only : X_ksi, X_eta, X_zeta, X_ksi_ksi, X_eta_eta, X_diss, Vhist
-  use hypData, only : subiter, nsubiter
-=======
 subroutine calcResidual
   use communication
   use hypData
->>>>>>> 78a47afb
   use hypInput
   implicit none
 
@@ -955,58 +800,15 @@
         offProc(i) = min(nxglobal-nx, 50)
      end do
 
-<<<<<<< HEAD
-  ! Lets to things in the proper way, create the Mat first
-  allocate(onProc(nx), offProc(nx), stat=ierr)
-  call EChk(ierr, __FILE__, __LINE__)
-  do i=1,nx
-     onProc(i) = 35
-     offProc(i) = 1
-  end do
-
-  ! Create a blocked matrix
-  bs = 3
-  call MatCreateBAIJ(PETSC_COMM_WORLD, bs, &
-       nx*bs, nx*bs, PETSC_DETERMINE, PETSC_DETERMINE, &
-       0, onProc, 0, offProc, hypMat, ierr)
-  call EChk(ierr, __FILE__, __LINE__)
-  deallocate(onProc, offProc, stat=ierr)
-  call EChk(ierr, __FILE__, __LINE__)
-
-  ! This must be set to allow passing in blocks in native fortran
-  ! ordering
-  call MatSetOption(hypMat, MAT_ROW_ORIENTED, PETSC_FALSE, ierr)
-  call EChk(ierr, __FILE__, __LINE__)
-
-  ! Then use getVecs to get the vectors we want
-  
-#if PETSC_VERSION_MINOR > 5
-  call MatCreateVecs(hypMat, hypDelta, hypRHS, ierr)
-#else
-  call MatGetVecs(hypMat, hypDelta, hypRHS, ierr)
-#endif
-
-  call EChk(ierr, __FILE__, __LINE__)
-
-  ! Create the extra state-sized vectors
-  call VecDuplicate(hypDelta, hypRes, ierr)
-  call EChk(ierr, __FILE__, __LINE__)
-=======
      ! Create a blocked matrix
      bs = 3
-#if PETSC_VERSION_MINOR < 3
-     call MatCreateMPIBAIJ(hyp_comm_world, bs, &
-          nx*bs, nx*bs, PETS_DETERMINE, PETSC_DETERMINE, &
-          0, onProc, 0, offProc, hypMat, ierr)
-#else
      call MatCreateBAIJ(hyp_comm_world, bs, &
           nx*bs, nx*bs, PETSC_DETERMINE, PETSC_DETERMINE, &
           0, onProc, 0, offProc, hypMat, ierr)
-#endif
+
      call EChk(ierr, __FILE__, __LINE__)
      deallocate(onProc, offProc, stat=ierr)
      call EChk(ierr, __FILE__, __LINE__)
->>>>>>> 78a47afb
 
      ! This must be set to allow passing in blocks in native fortran
      ! ordering
@@ -1080,46 +882,6 @@
      call PetscOptionsSetValue("-pc_type", "asm", ierr)
      call EChk(ierr, __FILE__, __LINE__)
 
-<<<<<<< HEAD
-  call KSPGMRESSetRestart(hypKSP, kspSubspacesize, ierr)
-  call EChk(ierr, __FILE__, __LINE__)
-  call KSPSetOperators(hypKSP, hypMat, hypMat, ierr)
-  call EChk(ierr, __FILE__, __LINE__)
-
-  call KSPSetTolerances(hypKSP, kspRelTol, 1e-16, 1e5, kspMaxIts, ierr)
-  call EChk(ierr, __FILE__, __LINE__)
-
-  ! ! Create the SNES object
-  ! call SNESCreate(PETSC_COMM_WORLD, hypSNES, ierr)
-  ! call EChk(ierr, __FILE__, __LINE__)
-  
-  ! call SNESSetFromOptions(hypSNES, ierr)
-  ! call EChk(ierr, __FILE__, __LINE__)
-
-  ! ! Most important thing is to set the "function" that computes the residual "R"
-  ! call SNESSetFunction(hypSNES, hypRes, formFunction, ctx, ierr)
-  ! call EChk(ierr, __FILE__, __LINE__)
-
-  ! ! Next we must set the jacobian and the function to evaluate the jacobian
-  ! call MatCreateSNESMF(hypSnes, hypMatFD, ierr)
-  ! call EChk(ierr, __FILE__, __LINE__)
-
-  ! call SNESSetJacobian(hypSNES, hypMatFD, hypMat, formJacobian, ctx, ierr)
-  ! call EChk(ierr, __FILE__, __LINE__)
-
-  ! ! Set the sens tolerances...some of these should be options eventually
-  ! call SNESSetTolerances(hypSNES, 1e-16, 1e-8, 1e-12, 50, 5000, ierr)
-  ! call EChk(ierr, __FILE__, __LINE__)
-
-  ! Finally allocate local fortran data arrays
-  allocate(xx(3,nx),rr(3,nx), xxm1(3,nx), xxm2(3,nx), inds(3*nx), volume(nx))
-  allocate(xxInterp(3,nx))
-  do i=1,3*nx
-     inds(i) = i-1
-  end do
-  three_d_vars_allocated = .True.
-end subroutine create3DPetscVars
-=======
      ! call PetscOptionsSetValue("-ksp_monitor", "", ierr)
      ! call EChk(ierr, __FILE__, __LINE__)
 
@@ -1138,11 +900,8 @@
      
      call KSPGMRESSetRestart(hypKSP, kspSubspacesize, ierr)
      call EChk(ierr, __FILE__, __LINE__)
-#if PETSC_VERSION_MINOR > 4
+
   call KSPSetOperators(hypKSP, hypMat, hypMat, ierr)
-#else
-  call KSPSetOperators(hypKSP, hypMat, hypMat, SAME_NONZERO_PATTERN, ierr)
-#endif
      
      call KSPSetTolerances(hypKSP, kspRelTol, 1e-30, 1e5, kspMaxIts, ierr)
      call EChk(ierr, __FILE__, __LINE__)
@@ -1150,4 +909,3 @@
      three_d_vars_allocated = .True.
   end if
 end subroutine create3DPetscVars
->>>>>>> 78a47afb
