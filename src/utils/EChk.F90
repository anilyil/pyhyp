--- conflicted
+++ resolved
@@ -3,30 +3,13 @@
   ! Check if ierr that resulted from a petsc or MPI call is in fact an
   ! error.
   use precision
-<<<<<<< HEAD
   use communication, only : hyp_comm_world, myid
-#include <petscversion.h>
-#if PETSC_VERSION_GE(3,8,0)
-#include <petsc/finclude/petsc.h>
-  use petsc
-  implicit none
-#else
-  implicit none
 #include "petsc/finclude/petsc.h"
-#include "petsc/finclude/petscvec.h90"
-#endif
-=======
-  use communication
   use petsc
   implicit none
 
-#include "include/petscversion.h"
-#include "petsc/finclude/petsc.h"
->>>>>>> 6772bbb6
-
 
   integer(kind=intType) :: ierr
-  integer(kind=intType) :: errorcode
   character*(*),intent(in) :: file
   integer(kind=intType),intent(in) :: line
   integer(kind=intType) :: jerr
@@ -39,11 +22,7 @@
      write(*,901) "Error at line: ",line," in file: ",file
      print *,'================================================================='
 
-<<<<<<< HEAD
      call MPI_Abort(hyp_comm_world, ierr, jerr)
-=======
-     call MPI_Abort(hyp_comm_world, errorcode, ierr)
->>>>>>> 6772bbb6
      stop ! Just in case
   end if
 
