--- conflicted
+++ resolved
@@ -18,26 +18,10 @@
   use hypData, only : X, metrics, rootScatter, xLocal, metricsAllocated, iVHist
   use hypData, only : nPatch, patches, xx, metrics, ix_ksi, ix_eta, ix_zeta, iX_eta_eta, iX_ksi_ksi, iX_diss
   use cgnsGrid
-<<<<<<< HEAD
-
-#include <petscversion.h>
-#if PETSC_VERSION_GE(3,8,0)
-#include <petsc/finclude/petsc.h>
+#include "petsc/finclude/petsc.h"
   use petsc
   implicit none
-#else
-  implicit none
-#include "petsc/finclude/petsc.h"
-#include "petsc/finclude/petscvec.h90"
-#endif
-=======
-  use petsc
-  implicit none
-
-#include "include/petscversion.h"
-#include "petsc/finclude/petsc.h"
-
->>>>>>> 6772bbb6
+
 
   ! Input Arguments
   character*(*) :: fileName
