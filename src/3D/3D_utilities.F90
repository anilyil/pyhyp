subroutine computeStretch(L)
  !***DESCRIPTION
  !
  !     Written by Gaetan Kenway
  !
  !     Abstract: computeStretch determines the global stretch value,
  !     deltaS, depending on the grid level L. In the future
  !     this function may be more complex or call a user-supplied function.
  !
  !     Parameters
  !     ----------
  !     L : integer
  !         The marching level to compute stretch for
  !
  !     Returns
  !     -------
  !     deltaS : real
  !         Marching increment set in hypData
  !
  use precision
  use hypInput
  use hypData
  implicit none

  ! Input Parameters
  integer(kind=intType), intent(in) :: L

  ! Simply return the pre-computed distances
  desiredDeltaS = fullDeltaS(L)

end subroutine computeStretch

subroutine calcGridRatio (N, nStart, nEnd, s0, S, ratio)
  !***DESCRIPTION
  !
  !     Written by Gaetan Kenway
  !
  !     Abstract: calcGridRatio() calculates the exponential
  !     distribution Turns out we need to solve a transendental
  !     equation here. We will do this with a bisection search
  !
  !     Parameters
  !     ----------
  !     N : integer
  !         The number of nodes in sequence
  !     nStart : integer
  !         The number of intervals with constant spacing
  !         's0' at the beginning
  !     nEnd : integer
  !         The number of constant sized intervals at the end.
  !         The actual spacing will be determined.
  !     s0 : real
  !         The initial grid spacing
  !     S : real
  !         The total integrated length
  !
  !     Returns
  !     -------
  !     ratio : real
  !         The computed grid ratio that satifies all the inputs.
  use hypInput, only : fullDeltas
  use precision

  implicit none

  ! Input Parameters
  integer(kind=intType), intent(in) :: N, nStart, nEnd
  real(kind=realType), intent(in) :: s0, S

  ! Output Parameters
  real(kind=realType), intent(out) :: ratio

  ! Working Parameters
  integer(kind=intType) :: i, j
  real(kind=realType) ::  r, a,b, c, f, fa, fb, curSize

  ! function 'f' is S - s0*(1-r^n)/(1-r) where S is total length, s0 is
  ! initial ratio and r is the grid ratio.

  ! Do a bisection search
  ! Max and min bounds...root must be in here...
  a = one + 1e-8
  b = four

  fa = func(a)
  fb = func(b)
  do i=1, 100
     c = half*(a + b)
     f = func(c)
     if (abs(f) < 1e-10) then ! Converged
        exit
     end if

     if (f * fa > 0) then
        a = c
     else
        b = c
     end if
  end do

  ! Finally set the ratio variable to r
  ratio = c


  ! And we precompute all stretches:
  if (.not. allocated(fullDeltaS)) then
     allocate(fullDeltaS(2:N))
  end if


  curSize = s0
  do j=1, nStart
     fullDeltaS(j+1) = curSize
  end do

  ! Next we have N - nStart - nEnd layers of exponential
  do j=1, N - 1 - nStart - nEnd
     curSize = curSize * ratio
     fullDeltaS(nStart + j + 1) = curSize
  end do

  ! Finally we have the last nEnd constant layers
  curSize = curSize * ratio
  do j=1, nEnd
     fullDeltaS(N - nEnd  + j) = curSize
  end do

  contains
    function func(r)

      ! Evaluate the function we want to solve for:
      real(kind=realType) :: r, func, curSize
      integer(kind=intType) :: j

      ! We will have nStart layers at the beginning.
      func = nStart * s0
      curSize = s0

      ! Next we will have M = N - nStart - nEnd layers of exponential
      ! growth.
      do j = 1, N - 1 - nStart - nEnd
         curSize = curSize * r
         func = func + curSize
      end do

      ! Last stretch
      curSize = curSize * r

      ! Now add the last nEnd layers of constant size
      func = func + nEnd * curSize

      ! Finally the actual functio is S - func
      func = S - func

    end function func

end subroutine calcGridRatio

subroutine three_by_three_inverse(Jac, Jinv)
  !***DESCRIPTION
  !
  !     Written by Gaetan Kenway
  !
  !     Abstract: return the inverse of the 3x3 matrix Jac in Jinv
  !
  !     Parameters
  !     ----------
  !     Jac : array size (3,3)
  !         Matrix to invert
  !
  !     Returns
  !     -------
  !     Jinv : array size (3,3)
  !         Inverse of Jac
  !
  use precision
  implicit none

  real(kind=realType), intent(in) :: Jac(3, 3)
  real(kind=realType), intent(out) :: Jinv(3, 3)
  real(kind=realType) :: invdet, det

  ! Express the inverse of the jacobian explicitly
  det = Jac(1, 1)*Jac(2, 2)*Jac(3, 3)  &
       +   Jac(1, 2)*Jac(2, 3)*Jac(3, 1)&
       +   Jac(1, 3)*Jac(2, 1)*Jac(3, 2)&
       -   Jac(1, 1)*Jac(2, 3)*Jac(3, 2)&
       -   Jac(1, 2)*Jac(2, 1)*Jac(3, 3)&
       -   Jac(1, 3)*Jac(2, 2)*Jac(3, 1)
  invdet = one/det

  !             [ |a22 a23|   |a12 a13|  |a12 a13|]     */
  !             [ |a32 a33|  -|a32 a33|  |a22 a23|]     */
  !             [                                 ]     */
  !             [ |a21 a23|   |a11 a13|  |a11 a13|]     */
  !    A^(-1) = [-|a31 a33|   |a31 a33| -|a21 a23|] / d */
  !             [                                 ]     */
  !             [ |a21 a22|   |a11 a12|  |a11 a12|]     */
  !             [ |a31 a32|  -|a31 a32|  |a21 a22|]     */

  Jinv(1, 1) =  invdet*(Jac(2, 2)*Jac(3, 3)-Jac(2, 3)*Jac(3, 2))
  Jinv(1, 2) = -invdet*(Jac(1, 2)*Jac(3, 3)-Jac(1, 3)*Jac(3, 2))
  Jinv(1, 3) =  invdet*(Jac(1, 2)*Jac(2, 3)-Jac(1, 3)*Jac(2, 2))

  Jinv(2, 1) = -invdet*(Jac(2, 1)*Jac(3, 3)-Jac(2, 3)*Jac(3, 1))
  Jinv(2, 2) =  invdet*(Jac(1, 1)*Jac(3, 3)-Jac(1, 3)*Jac(3, 1))
  Jinv(2, 3) = -invdet*(Jac(1, 1)*Jac(2, 3)-Jac(1, 3)*Jac(2, 1))

  Jinv(3, 1) =  invdet*(Jac(2, 1)*Jac(3, 2)-Jac(2, 2)*Jac(3, 1))
  Jinv(3, 2) = -invdet*(Jac(1, 1)*Jac(3, 2)-Jac(1, 2)*Jac(3, 1))
  Jinv(3, 3) =  invdet*(Jac(1, 1)*Jac(2, 2)-Jac(1, 2)*Jac(2, 1))

end subroutine three_by_three_inverse

subroutine cross_prod(a,b,c)

  ! Written by Ney Secco, 2015
  ! This function computes the cross-product between a and b

  use precision

  ! Inputs
  real(kind=realType), dimension(3), intent(in) :: a,b

  ! Outputs
  real(kind=realType), dimension(3), intent(out) :: c

  c(1) = a(2) * b(3) - a(3) * b(2)
  c(2) = a(3) * b(1) - a(1) * b(3)
  c(3) = a(1) * b(2) - a(2) * b(1)

end subroutine cross_prod

subroutine writeHeader
  !***DESCRIPTION
  !
  !     Written by Gaetan Kenway
  !
  !     Writes the header to stdout for the output
  !
  use precision
  implicit none

  ! Working
  integer(kind=intType) :: i

  ! Write the first line of '-'
  write(*,"(a)",advance="no") "#"
  do i=2,116
     write(*,"(a)",advance="no") "-"
  enddo
  write(*,"(a)",advance="no") "#"
  print "(1x)"
  write(*,"(a)",advance="no") "# Grid | CPU  | Sub | KSP | nAvg |  Sl  | Sensor | Sensor | Min     | Min     |  deltaS  |"
  write(*,"(a)",advance="no") " March    | cMax  | Ratio |"
  print "(1x)"
  write(*,"(a)",advance="no") "# Lvl  | Time | Its | Its |      |      | Max    | Min    | Quality | Volume  |          |"
  write(*,"(a)",advance="no") " Distance |       | kMax  |"
  print "(1x)"

  ! Write the Last line of '-'
  write(*,"(a)",advance="no") "#"
  do i=2,116
     write(*,"(a)",advance="no") "-"
  enddo
  write(*,"(a)",advance="no") "#"
  print "(1x)"

end subroutine writeHeader

subroutine writeIteration
  !***DESCRIPTION
  !
  !     Written by Gaetan Kenway
  !
  !     Writes the information pertaining to the curent iteration to
  !     the screen
  !
  use communication
  use hypData

  implicit none

  ! Working variables
  real(kind=realType) :: gridSensorMaxRed, gridSensorMinRed, maxKStretchRed
  integer(kind=intType) :: ierr, nAverageRed

  ! Reduce all mins/maxes
  CALL MPI_REDUCE(gridSensorMax, gridSensorMaxRed, 1, MPI_DOUBLE, MPI_MAX, 0, hyp_comm_world, ierr)
  CALL MPI_REDUCE(gridSensorMin, gridSensorMinRed, 1, MPI_DOUBLE, MPI_MIN, 0, hyp_comm_world, ierr)
  CALL MPI_REDUCE(maxKStretch, maxKStretchRed, 1, MPI_DOUBLE, MPI_MAX, 0, hyp_comm_world, ierr)
  CALL MPI_REDUCE(nAverage, nAverageRed, 1, MPI_INTEGER, MPI_SUM, 0, hyp_comm_world, ierr)

  ! Only root proc prints stuff
  if (myid == 0) then

     ! Iteration Count
     write(*,"(i7,x)",advance="no") marchIter

     ! CPU time
     write(*,"(f6.1,1x)",advance="no") dble(mpi_wtime()) - timeStart

     ! Sub Iteration
     write(*,"(i5,1x)",advance="no") nSubIter

     ! KSP ITerations
     write(*,"(i5,1x)",advance="no") kspIts

     ! Number of averaged nodes
     write(*,"(i6,1x)",advance="no") nAverageRed

     ! Modified Sl factor from Steger and Chan
     write(*,"(f6.3,1x)",advance="no") Sl

     ! maximum Grid convergence sensor
     write(*,"(f8.5,1x)",advance="no") gridSensorMaxRed

     ! minimum Grid convergence sensor
     write(*,"(f8.5,1x)",advance="no") gridSensorMinRed

     ! minimum grid quality for new layer
     write(*,"(f8.5,1x)",advance="no") minQuality ! This was reduced already

     ! minimum volume for new layer
     write(*,"(e10.3,1x)",advance="no") minVolume ! This was reduced already

     ! marching step size for this iteration
     write(*,"(e10.3,1x)",advance="no") deltaS

     ! March Distance
     write(*,"(e10.3,1x)",advance="no") scaleDist

     ! marching step size for this iteration
     write(*,"(f7.4,1x)",advance="no") cRatio

     ! maximum stretch ratio in K-direction
     write(*,"(f7.4,1x)",advance="no") maxKStretchRed

     ! Jump to next line
     print "(1x)"

  end if
end subroutine writeIteration

subroutine computeQualityLayer
  !***DESCRIPTION
  !
  !     Written by Gaetan Kenway
  !
  !     Compute the minimum quality and volume measure for the cells
  !     defined by two grid levels
  !
  use communication
  use hypInput
  use hypData
  implicit none

  ! Working
  integer(kind=intType) :: i, j, iPatch, ierr
  real(kind=realType) :: points(3,8), Q, V
  real(Kind=realType) :: minQuality_local, minVolume_local
  ! Since we are dealing with volumes, we need to loop over faces:
  minQuality_local = one
  minVolume_local = huge(one)
  call VecGhostUpdateBegin(X(marchIter), INSERT_VALUES, SCATTER_FORWARD, ierr)
  call VecGhostUpdateEnd(X(marchIter), INSERT_VALUES,SCATTER_FORWARD, ierr)

  call VecGhostGetLocalForm(X(marchIter), XL_local, ierr)
  call EChk(ierr, __FILE__, __LINE__)

  call VecGhostGetLocalForm(X(marchIter-1), XLm1_local, ierr)
  call EChk(ierr, __FILE__, __LINE__)

  call VecGetArrayF90(XL_local, xx, ierr)
  call EChk(ierr, __FILE__, __LINE__)

  call VecGetArrayF90(XLm1_local, xxm1, ierr)
  call EChk(ierr, __FILE__, __LINE__)

  do i=1,nLocalFace

     ! Assemble the 8 points we need for the volume - Note
     ! coodinate coordinate ordering!
     points(:,1) = xxm1(3*conn(1, i)-2: 3*conn(1, i))
     points(:,2) = xxm1(3*conn(2, i)-2: 3*conn(2, i))
     points(:,3) = xxm1(3*conn(4, i)-2: 3*conn(4, i))
     points(:,4) = xxm1(3*conn(3, i)-2: 3*conn(3, i))

     points(:,5) = xx(3*conn(1, i)-2: 3*conn(1, i))
     points(:,6) = xx(3*conn(2, i)-2: 3*conn(2, i))
     points(:,7) = xx(3*conn(4, i)-2: 3*conn(4, i))
     points(:,8) = xx(3*conn(3, i)-2: 3*conn(3, i))

     call quality_hexa(points, Q)
     minQuality_local = min(minQuality_local, Q)

     call volume_hexa(points, V)
     minVolume_local = min(minVolume_local, V)
  end do

  call VecRestoreArrayF90(XL_local, xx, ierr)
  call EChk(ierr, __FILE__, __LINE__)

  call VecRestoreArrayF90(XLm1_local, xx, ierr)
  call EChk(ierr, __FILE__, __LINE__)

  call VecGhostRestoreLocalForm(X(marchIter), XL_local, ierr)
  call EChk(ierr, __FILE__, __LINE__)

  call VecGhostRestoreLocalForm(X(marchIter-1), XLm1_local, ierr)
  call EChk(ierr, __FILE__, __LINE__)

  ! Need to reduce the min value to the root proc
  call mpi_Reduce(minQuality_local, minQuality, 1, MPI_DOUBLE, MPI_MIN, 0, hyp_comm_world, ierr)
  call EChk(ierr,__FILE__,__LINE__)

  ! Need to reduce the min value to the root proc
  call mpi_Reduce(minVolume_local, minVolume, 1, MPI_DOUBLE, MPI_MIN, 0, hyp_comm_world, ierr)
  call EChk(ierr,__FILE__,__LINE__)

  ! Check if these values with the overall minima
  minQualityOverall = min(minQuality, minQualityOverall)
  minVolumeOverall = min(minVolume, minVolumeOverall)

end subroutine computeQualityLayer

subroutine volume_hexa(points, V)
  !***DESCRIPTION
  !
  !     Written by Gaetan Kenway
  !
  !     Abstract: volume_hexa determines the volume for a hexa defined
  !     by 8 nodes.
  !
  !     Parameters
  !     ----------
  !     points : real array size(3, 8)
  !         Nodes defining the hexa in coordinate ordering.
  !
  !     Returns
  !     -------
  !     Volume : real
  !         The computed cell volume
  use precision
  implicit none

  ! Input/Output
  real(kind=realType), intent(in) :: points(3, 8)
  real(kind=realType), intent(out) :: V

  ! Working
  real(kind=realType) :: center(3), volpymrid, v1, v2, v3, v4, v5, v6
  integer(kind=intType) ::  i, idim

  ! Compute the center of the points
  center = zero
  do i=1, 8
     do idim=1, 3
        center(idim) = center(idim) + points(idim, i)
     end do
  end do
  center = center / eight

  ! Compute the volumes of the 6 sub pyramids. The
  ! arguments of volpym must be such that for a (regular)
  ! right handed hexahedron all volumes are positive.

  v1 = volpymrid(center, points(:, 1), points(:, 2), points(:, 4), points(:, 3))
  v2 = volpymrid(center, points(:, 7), points(:, 8), points(:, 6), points(:, 5))
  v3 = volpymrid(center, points(:, 1), points(:, 3), points(:, 7), points(:, 5))
  v4 = volpymrid(center, points(:, 4), points(:, 2), points(:, 6), points(:, 8))
  v5 = volpymrid(center, points(:, 2), points(:, 1), points(:, 5), points(:, 6))
  v6 = volpymrid(center, points(:, 3), points(:, 4), points(:, 8), points(:, 7))

  V = (v1+v2+v3+v4+v5+v6)/six
end subroutine volume_hexa

function volpymrid(p, a, b, c, d)
  use precision
  implicit none
  real(kind=realType) :: p(3), a(3), b(3), c(3), d(3), volpymrid

  ! 6*Volume of a pyrimid -> Counter clockwise ordering
  volpymrid = (p(1) - fourth*(a(1) + b(1)  + c(1) + d(1))) *&
       ((a(2) - c(2))*(b(3) - d(3)) - (a(3) - c(3))*(b(2) - d(2)))   + &
       (p(2) - fourth*(a(2) + b(2)  + c(2) + d(2)))*&
       ((a(3) - c(3))*(b(1) - d(1)) - (a(1) - c(1))*(b(3) - d(3)))   + &
       (p(3) - fourth*(a(3) + b(3)  + c(3) + d(3)))* &
       ((a(1) - c(1))*(b(2) - d(2)) - (a(2) - c(2))*(b(1) - d(1)))

end function volpymrid

subroutine quality_hexa(points, quality)
  !***DESCRIPTION
  !
  !     Written by Gaetan Kenway
  !
  !     Abstract: quality_hexa determine the 2x2x2 quality measure for
  !     a hexa defined by 8 nodes.
  !
  !     Parameters
  !     ----------
  !     points : real array size(3, 8)
  !         Nodes defining the hexa in coordinate ording.
  !
  !     Returns
  !     -------
  !     Quality : real
  !         The computed quality measure
  use precision
  implicit none

  ! Input/Output
  real(kind=realType), intent(in) :: points(3, 8)
  real(kind=realType), intent(out) :: quality

  ! Working
  integer(kind=intType), parameter :: Ng=2
  real(kind=realType) :: det(Ng*Ng*Ng)
  integer(kind=intType):: i, j, k, l, m, nn, counter
  real(kind=realType) :: r, s, t
  real(kind=realType) :: largest, d_max, corners(Ng)
  real(kind=realType) ::  Xd(9), N(8), Na(8), Nb(8), Nc(8), Ua(9)
  real(kind=realType) :: JJac(9), h, pt(3)
  real(kind=realType) :: shp(2, 2), dshp(2, 2)
  ! Relative Determinant: the ratio of the smallest determinat of the
  ! jacobian matrix divided by the largest determinate of the jacobian
  ! matrix using a 3x3x3 stecil

  corners(1) = -1
  corners(2) = 1
  call lagrangeSF(shp(:, 1), dshp(:, 1), corners(1), 2)
  call lagrangeSF(shp(:, 2), dshp(:, 2), corners(2), 2)

  ! 2x2x2 Stencil
  do nn=1, Ng ! Gauss in r
     do m=1, Ng ! Gauss in s
        do l=1, Ng ! Gauss in t

           Xd = zero
           do k=1, 2
              do j=1, 2
                 do i=1, 2
                    counter = (k-1)*4 + (j-1)*2 + i
                    Na(counter) = dshp(i, l)*shp(j, m)*shp(k, nn)
                    Xd(1) = Xd(1) + points(1, counter)*Na(counter)
                    Xd(2) = Xd(2) + points(2, counter)*Na(counter)
                    Xd(3) = Xd(3) + points(3, counter)*Na(counter)

                    Nb(counter) = shp(i, l)*dshp(j, m)*shp(k, nn)
                    Xd(4) = Xd(4) + points(1, counter)*Nb(counter)
                    Xd(5) = Xd(5) + points(2, counter)*Nb(counter)
                    Xd(6) = Xd(6) + points(3, counter)*Nb(counter)

                    Nc(counter) = shp(i, l)*shp(j, m)*dshp(k, nn)
                    Xd(7) = Xd(7) + points(1, counter)*Nc(counter)
                    Xd(8) = Xd(8) + points(2, counter)*Nc(counter)
                    Xd(9) = Xd(9) + points(3, counter)*Nc(counter)

                 end do
              end do
           end do

           h = (Xd(9)*(Xd(1)*Xd(5) - Xd(4)*Xd(2)) &
                - Xd(8)*(Xd(1)*Xd(6) - Xd(4)*Xd(3)) &
                + Xd(7)*(Xd(2)*Xd(6) - Xd(3)*Xd(5)))

           det((nn-1)*Ng*Ng + (m-1)*Ng + l) = h
        end do
     end do
  end do

  ! We don't use maxval since we can't cs it
  largest = maxval(abs(det))
  d_max = maxval(largest - det)

  quality = 1-d_max/largest

end subroutine quality_hexa

subroutine lagrangeSF( sf, dsf, a, order)

  use precision
  implicit none

  ! Input/Output
  integer(kind=intType), intent(in):: order
  real(kind=realType), intent(out) :: sf(order), dsf(order)
  real(kind=realType), intent(in)  :: a

  ! Working
  integer(kind=intType) :: i, j, k
  real(kind=realType) :: ki, kj, dn, kk

  sf = one
  dsf = zero

  ! Loop over the shape function control points
  do i=0, order-1
     ki = -one + two*i/(order - one)

     ! Loop over each point again, except for the current control point,
     ! adding the contribution to the shape function

     do j=0, order-1
        if (i .ne. j) then
           kj = -one + two*j/(order-one)
           sf(i+1) = sf(i+1)*(a-kj)/(ki-kj)


           ! Loop over the whole thing again to determine the contribution to
           ! the derivative of the shape function
           dn = one/(ki - kj)

           do k=0, order-1
              if ( k .ne. i .and. k .ne. j ) then
                 kk = -one + two*k/(order -one)
                 dn = dn*(a - kk)/(ki - kk)
              end if
           end do

           dsf(i+1) = dsf(i+1) + dn

        end if
     end do
  end do

end subroutine lagrangeSF

function dist(p1, p2)
  use precision

  real(kind=realType) :: p1(3), p2(3)
  real(kind=realType) :: dist
  dist = sqrt((p1(1)-p2(1))**2 + (p1(2)-p2(2))**2 + (p1(3)-p2(3))**2)

end function dist

subroutine pointReduce(pts, N, tol, uniquePts, link, nUnique)

  ! Given a list of N points (pts) in three space, with possible
  ! duplicates, (to within tol) return a list of the nUnique
  ! uniquePoints of points and a link array of length N, that points
  ! into the unique list
  use precision
  use kdtree2_module
  use hypdata
  implicit none

  ! Input Parameters
  integer(kind=intType), intent(in) :: N
  real(kind=realType), intent(in), dimension(3, N) :: pts
  real(kind=realType), intent(in) :: tol

  ! Output Parametres
  real(kind=realType), intent(out), dimension(3, N) :: uniquePts
  integer(kind=intType), intent(out), dimension(N) :: link
  integer(kind=intType), intent(out) :: nUnique

  ! Working paramters
  type(kdtree2), pointer :: mytree
  real(kind=realType) :: tol2, timeb, timea
  integer(kind=intType) :: nFound, i, j, nAlloc
  type(kdtree2_result), allocatable, dimension(:) :: results

  ! We will use the KD_tree to do most of the heavy lifting here:
  mytree => kdtree2_create(pts, sort=.True.)

  ! KD tree works with the square of the tolerance
  tol2 = tol**2

  ! Unlikely we'll have more than 20 points same, but there is a
  ! safetly check anwyay.
  nalloc = 20
  allocate(results(nalloc))

  link = 0
  nUnique = 0

  ! Loop over all nodes
  do i=1, N
     if (link(i) == 0) then
        call kdtree2_r_nearest(mytree, pts(:, i), tol2, nFound, nAlloc, results)

        ! Expand if necesary and re-run
        if (nfound > nalloc) then
           deallocate(results)
           nalloc = nfound
           allocate(results(nalloc))
           call kdtree2_r_nearest(mytree, pts(:, i), tol2, nFound, nAlloc, results)
        end if

        if (nFound == 1) then
           ! This one is easy, it is already a unique node
           nUnique = nUnique + 1
           link(i) = nUnique
           uniquePts(:, nUnique) = pts(:, i)
        else
           if (link(i) == 0) then
              ! This node hasn't been assigned yet:
              nUnique = nUnique + 1
              uniquePts(:, nUnique) = pts(:, i)

              do j=1, nFound
                 link(results(j)%idx) = nUnique
              end do
           end if
        end if
     end if
  end do

  ! Done with the tree and the result vector
  call kdtree2_destroy(mytree)
  deallocate(results)

end subroutine pointReduce

subroutine getSurfaceCoordinates(coords, n)

  ! Return the surface coordiantes

  use hypData
  implicit none

  integer(kind=intType), intent(in) :: n
  real(kind=realType), intent(inout), dimension(n) :: coords
  integer(kind=intType) :: ierr

  call VecGetArrayF90(X(1), xx, ierr)
  call EChk(ierr,__FILE__,__LINE__)

  ! Just copy
  coords = xx
  call VecRestoreArrayF90(X(1), xx, ierr)
  call EChk(ierr,__FILE__,__LINE__)

end subroutine getSurfaceCoordinates

subroutine setSurfaceCoordinates(coords, n)

  ! Return the surface coordiantes

  use hypData
  implicit none

  integer(kind=intType), intent(in) :: n
  real(kind=realType), intent(in), dimension(n) :: coords
  integer(kind=intType) :: ierr

  call VecGetArrayF90(X(1), xx, ierr)
  call EChk(ierr,__FILE__,__LINE__)

  ! Just copy
  xx = coords

  call VecRestoreArrayF90(X(1), xx, ierr)
  call EChk(ierr,__FILE__,__LINE__)

end subroutine setSurfaceCoordinates

subroutine assignN2NDirected(nodeConn, nEdge, n1, n2, size1, size2)

  ! This subroutine assigns connection from node 1 to node 2
  ! in the nodeConn matrix. If this connection is already assigned
  ! then we should flag this node as this indicates flipped normals

  use precision
  implicit none

  ! Input variables
  integer(kind=intType), intent(in) :: n1, n2, size1, size2

  ! Input/Output variables
  integer(kind=intType), dimension(size1, size2), intent(inout) :: nodeConn
  integer(kind=intType), dimension(size2), intent(inout) :: nEdge

  ! Working variables
  integer(kind=intType) :: i
  logical :: foundNode

  foundNode = .False.
  do i=1, nEdge(n1)
     if (nodeConn(i, n1) == n2) then
        foundNode = .True.
     end if
  end do
  if (foundNode) then
     nodeConn(:, n1) = -1
  else
     nEdge(n1) = nEdge(n1) + 1
     nodeConn(nEdge(n1), n1) = n2
  end if

end subroutine assignN2NDirected

subroutine assignN2N(nodeConn, nEdge, n1, n2, size1, size2)

  ! This subroutine assigns connection from node 1 to node 2
  ! in the nodeConn matrix. If this connection is already assigned
  ! then we should flag this node as this indicates flipped normals

  use precision
  implicit none

  ! Input variables
  integer(kind=intType), intent(in) :: n1, n2, size1, size2

  ! Input/Output variables
  integer(kind=intType), dimension(size1, size2), intent(inout) :: nodeConn
  integer(kind=intType), dimension(size2), intent(inout) :: nEdge

  ! Working variables
  integer(kind=intType) :: i
  logical :: foundNode

  foundNode = .False.
  do i=1, nEdge(n1)
     if (nodeConn(i, n1) == n2) then
        foundNode = .True.
     end if
  end do

  if (.not. foundNode) then
     nEdge(n1) = nEdge(n1) + 1
     nodeConn(nEdge(n1), n1) = n2
  end if

end subroutine assignN2N

subroutine findKStretch(XL, XLm1, XLm2)
  !***DESCRIPTION
  !
  !     Written by Ney Secco
  !
  !     Abstract: findKStretch computes a distance ratio. Let zeta and eta be
  !     the computational coordinates along the surface, while L represents
  !     the marching direction (the current layer). This functions compute
  !     the following ratio:
  !     Kstretch =  distance between X(zeta, eta, L) and X(zeta, eta, L-1)
  !                --------------------------------------------------------
  !                distance between X(zeta, eta, L-1) and X(zeta, eta, L-2)
  !     This can be used as an indication of how much the grid is stretching in the
  !     marching direction.
  !
  !     Parameters
  !     ----------
  !     L : integer
  !         The marching level to compute stretch for
  !
  !     Returns
  !     -------
  !     deltaS : real
  !         Marching increment set in hypData
  !
  !     Updates
  !     -------
  !     maxKStretch: real (defined in hypData.F90)
  !         Ratio of distance between layers
  !
  use precision
  use hypInput
  use hypData, only : maxKStretch, nx
<<<<<<< HEAD
#include <petscversion.h>
#if PETSC_VERSION_GE(3,8,0)
#include <petsc/finclude/petsc.h>
  use petsc
  implicit none
#else
  implicit none
#include "petsc/finclude/petsc.h"
#include "petsc/finclude/petscvec.h90"
#endif
=======
  use petsc
  implicit none

#include "include/petscversion.h"
#include "petsc/finclude/petsc.h"

>>>>>>> 6772bbb6

  ! Input parameters
  Vec, intent(in) :: XL, XLm1, XLm2

  ! Working
  integer(kind=intType) :: i, ierr
  real(kind=realType) :: rl(3), rlm1(3), rlm2(3), KStretch
  real(kind=realType), pointer, dimension(:) :: xxl, xxlm1, xxlm2
  real(kind=realType), external :: dist

  ! BEGIN EXECUTION

  ! Assign pointers
  call VecGetArrayF90(XL, xxl, ierr)
  call EChk(ierr,__FILE__,__LINE__)

  call VecGetArrayF90(XLm1, xxlm1, ierr)
  call EChk(ierr,__FILE__,__LINE__)

  call VecGetArrayF90(XLm2, xxlm2, ierr)
  call EChk(ierr,__FILE__,__LINE__)

  ! Initialize maximum stretch variable
  maxKStretch = 0.0

  ! Compute strech for every point
  do i=1 ,nx

     ! Get node coordinates on each layer
     rl = xxl(3*i-2 : 3*i)
     rlm1 = xxlm1(3*i-2 : 3*i)
     rlm2 = xxlm2(3*i-2 : 3*i)

     ! Compute stretch ratio (function dist defined in 3D_utilities.F90)
     KStretch = dist(rl, rlm1)/dist(rlm1, rlm2)

     ! Compare with the maximum value
     maxKStretch = max(KStretch, maxKStretch)

  end do

  ! Restore arrays to make petsc happy
  call VecRestoreArrayF90(XL, xxl, ierr)
  call EChk(ierr,__FILE__,__LINE__)

  call VecRestoreArrayF90(XLm1, xxlm1, ierr)
  call EChk(ierr,__FILE__,__LINE__)

  call VecRestoreArrayF90(XLm2, xxlm2, ierr)
  call EChk(ierr,__FILE__,__LINE__)

end subroutine findKStretch

subroutine addMissing(nList, n1, n2, n3)

  use precision
  implicit none

  integer(kind=intType), intent(in) :: nList(3), n1, n2
  integer(kind=intType), intent(out) :: n3
  integer(kind=intType) :: i
  ! For a list of 3 integers, nList, and two given integer n1, n2 which
  ! are also in the list, return the other one in the list

  do i=1,3
     if (.not. (nList(i) == n1 .or. nList(i) == n2)) then
        n3 = nList(i)
     end if
  end do
end subroutine addMissing

subroutine computeCornerAngle(normal1,normal2,edgeVector,angle)

  ! This subroutine computes the corner angle between two faces. The geometry
  ! is shown below:
  !
  !           B
  !  +--------+--------+
  !  |        |        |
  !  | face1  |  face2 |
  !  |        |        |
  !  |        |<-edge  |
  !  +--------+--------+
  !           A
  !
  ! INPUTS:
  ! normal1 is the normal of face 1 (shouldn't be normalized)
  ! normal2 is the normal of face 2 (shouldn't be normalized)
  ! edgeVector should be a vector defined from A to B.
  !
  ! OUTPUTS:
  ! angle: angle between corners from -pi to pi. Positive for convex corners.
  !
  ! Ney Secco - 2016

  use precision
  implicit none

  ! Input parameters
  real(kind=realType), intent(in) :: normal1(3), normal2(3), edgeVector(3)

  ! Output parameters
  real(kind=realType), intent(out) :: angle

  ! Working variables
  real(kind=realType) :: orthog(3), proj, n1norm(3), n2norm(3), acosArg

  ! EXECUTION

  ! Normalize the normals
  n1norm = normal1/norm2(normal1)
  n2norm = normal2/norm2(normal2)

  ! Compute the angle between normals
  acosArg = dot_product(n1norm,n2norm)
  acosArg = min(1.0, max(-1.0, acosArg)) ! This is here to make sure argument is between -1,1
  angle = acos(acosArg)

  ! Find vector orthogonal to normals, from face 1 to face 2
  call cross_prod(n1norm, n2norm, orthog)

  ! Compute projection of the orthogonal vector along the edge vector
  proj = dot_product(orthog, edgeVector)

  ! If the orthogonal vector points in the same direction of the edge vector,
  ! then we have a convex corner. Otherwise, we have a concave corner, and
  ! we need to add a negative sign to the angle
  if (proj < 0) then
     angle = -angle
  end if

end subroutine computeCornerAngle

! subroutine getBCCorner(bcType, p0, p1, p2, p3, p4)
!   ! Apply the boundary condition to compute p3 and p4 in the following
!   ! situation:
!   !
!   !               p2----------+
!   !               |           |
!   !               |           |
!   !               |           |
!   !     p3--------p0----------p1
!   !               |
!   !               |
!   !               |
!   !               p4
!   !
!   ! For this case TWO BCTypes must be given. The first BC determines
!   ! p3 while the second BC determines p4.

!   use hypInput
!   use hypData, only : marchIter
!   implicit none

!   ! Input
!   integer(kind=intType), intent(in), dimension(2) :: bcType
!   real(kind=realType), dimension(3) :: p0, p1, p2

!   ! Output
!   real(kind=realType), dimension(3) :: p3, p4

!   ! Working:
!   real(kind=realType), dimension(3) :: v1, v2, normal, edgeNormal, p0_new
!   real(kind=realType), dimension(3) :: p4_extrap, p4_splay, p3_extrap, p3_splay
!   real(kind=realType) :: blend, dist

!   blend = splayCornerOrthogonality

!   p0_new = p0

!   ! ------------------ Boundary Condition 1 -----------------
!   select case(BCType(1))
!   case (BCSplay)
!      p3_extrap = (2+splay)*p0 - (1+splay)*p1

!      ! Distance between p1 and p0
!      dist = norm2(p1-p0)

!      ! Compute the normal
!      v1 = p1 - p0
!      v1 = v1 / norm2(v1)

!      v2 = p2 - p0
!      v2 = v2 / norm2(v2)

!      call cross_prod(v1, v2, normal)
!      normal = normal / norm2(normal)

!      ! Now cross product for the edge normal
!      call cross_prod(v2, normal, edgeNormal)
!      edgeNormal = edgeNormal / norm2(edgeNormal)

!      p3_splay = p0 - edgeNormal*(1+splay)*dist

!      p3 = (one-blend)*p3_extrap + blend*p3_splay

!   case (BCXSymm)
!      p3 = (/-p1(1), p1(2), p1(3)/)
!      p0_new(1) = zero

!   case (BCYSymm)
!      p3 = (/p1(1), -p1(2), p1(3)/)
!      p0_new(2) = zero

!   case (BCZSymm)
!      p3 = (/p1(1), p1(2), -p1(3)/)
!      p0_new(3) = zero

!   case (BCXConst, BCYConst, BCZConst)
!      p3 = 2*p0 - p1

!      p0_new(2) = zero

!   case (BCAverage)
!      p0_new(2) = zero

!   case default
!      print *,'BC Error'
!      stop
!   end select

!   ! ------------------ Boundary Condition 2 -----------------
!   select case(BCType(2))
!   case (BCSplay)
!      p4_extrap = (2+splay)*p0 - (1+splay)*p2

!      ! Distance between p1 and p0
!      dist = norm2(p2-p0)

!      ! Compute the normal
!      v1 = p1 - p0
!      v1 = v1 / norm2(v1)

!      v2 = p2 - p0
!      v2 = v2 / norm2(v2)

!      call cross_prod(v1, v2, normal)
!      normal = normal / norm2(normal)

!      ! Now cross product for the edge normal
!      call cross_prod(v1, normal, edgeNormal)
!      edgeNormal = edgeNormal / norm2(edgeNormal)

!      p4_splay = p0 + edgeNormal*(1+splay)*dist

!      p4 = (one-blend)*p4_extrap + blend*p4_splay

!   case(BCXSymm)
!      p4 = (/-p2(1), p2(2), p2(3)/)
!      p0_new(1) = zero

!   case (BCYSymm)
!      p4 = (/p2(1), -p2(2), p2(3)/)
!      p0_new(2) = zero

!   case (BCZSymm)
!      p4 = (/p2(1), p2(2), -p2(3)/)
!      p0_new(3) = zero

!   case (BCXConst, BCYConst, BCZConst)
!      !p4 = p4_extrap
!      p4 = 2*p0 - p2
!      p0_new(2) = zero

!   case (BCAverage)
!      p0_new(2) = zero

!   case default
!      print *,'BC Error'
!      stop
!  end select

!  ! Set the updated center coordinate.
!  p0 = p0_new
! end subroutine getBCCorner



! subroutine getBCEdge(bcType, p0, p1, p2, p3, p4)

!   ! Apply the boundary condition to compute p4 in the following
!   ! situation:
!   !
!   !     +---------p2----------+
!   !     |         |           |
!   !     |         |           |
!   !     |         |           |
!   !     p3--------p0----------p1
!   !               |
!   !               |
!   !               |
!   !               p4
!   !
!   use hypInput
!   use hypData, only :marchIter
!   implicit none

!   ! Input
!   integer(kind=intType), intent(in) :: bcType
!   real(kind=realType), dimension(3) :: p0, p1, p2, p3

!   ! Output
!   real(kind=realType), dimension(3) :: p4

!   ! Working:
!   real(kind=realType), dimension(3) :: v1, v2, normal
!   real(kind=realType), dimension(3) :: p4_extrap, p4_splay, edgeNormal
!   real(kind=realType) :: blend, dist

!   blend = splayEdgeOrthogonality

!   select case(bcType)
!   case (BCSplay)

!      ! Regular extrapolation without orthogonality
!      p4_extrap = (2+splay)*p0 - (1+splay)*p2

!      ! Distance between p2 and p0
!      dist = norm2(p2-p0)

!      ! Compute the normal
!      v1 = p1 - p3
!      v1 = v1 / norm2(v1)

!      v2 = p2 - p0
!      v2 = v2/norm2(v2)

!      call cross_prod(v1, v2, normal)
!      normal = normal / norm2(normal)

!      ! Now cross product for the edge normal
!      call cross_prod(v1, normal, edgeNormal)
!      edgeNormal = edgeNormal / norm2(edgeNormal)

!      p4_splay = p0 + edgeNormal*(1+splay)*dist

!      p4 = (one-blend)*p4_extrap + blend*p4_splay

!   case (BCXSymm)
!      !p4 = (/two*BCVal(1) -p2(1), p2(2), p2(3)/)
!      p0(1) = zero
!   case (BCYSymm)
!      !p4 = (/p2(1), two*BCVal(1)-p2(2), p2(3)/)
!      p4 = (/p2(1), zero, p2(3)/)
!      p0(2) = zero
!   case (BCZSymm)
!      !p4 = (/p2(1), p2(2), two*BCVal(1)-p2(3)/)
!      p0(3) = zero
!   case (BCXConst)
!      p4 = two*p0 - p2
!      !p0(1) = BCVal(1)
!   case(BCYConst)
!      p4 = two*p0 - p2
!      !p0(2) = BCVal(1)
!   case(BCZConst)
!      p4 = two*p0 - p2
!      !p0(3) = BCVal(1)
!   case default
!      print *,'BC Error', bcTYpe
!      stop
!  end select

! end subroutine getBCEdge


! subroutine getBCEdgeBlocks(bcType, blk4, blk0, blk2)

!   use hypInput
!   implicit none

!   ! Input
!   integer(kind=intType), intent(in) :: bcType
!   real(kind=realType), dimension(3,3), intent(in) :: blk4

!   ! Output
!   real(kind=realType), dimension(3,3), intent(out) :: blk0, blk2
!   blk2 = zero
!   select case(bcType)
!   case (BCSplay)
!      blk0 = (one + splay)*blk4
!      blk2 = -splay*blk4

!   case (BCXSymm)
!      blk0 = zero
!      blk2 = blk4
!      blk2(:, 1) = -blk2(:, 1)

!   case (BCYSymm)
!      blk0 = zero
!      blk2 = blk4
!      blk2(:, 2) = -blk2(:, 2)
!    case (BCZSymm)
!      blk0 = zero
!      blk2 = blk4
!      blk2(:, 3) = -blk2(:, 3)

!   case (BCXConst, BCYConst, BCZConst)
!      blk0 = zero
!      blk2 = blk4
!   end select

! end subroutine getBCEdgeBlocks

! subroutine getBCCornerBlocks(bcType, blk3, blk4, blk0, blk1, blk2)

!   use hypInput
!   implicit none

!   ! Input
!   integer(kind=intType), intent(in), dimension(2) :: bcType
!   real(kind=realType), dimension(3,3), intent(in) :: blk3, blk4

!   ! Output
!   real(kind=realType), dimension(3,3), intent(out) :: blk0, blk1, blk2

!   ! blk0 needs to be zeroed since we will have two contributions to it
!   blk0 = zero
!   blk1 = zero
!   blk2 = zero
!   ! ------------------ Boundary Condition 1 -----------------
!   select case (bcType(1))
!   case (BCSplay)
!      blk0 = blk0 + (one + splay)*blk3
!      blk1 = -splay*blk3

!   case (BCXSymm)
!      blk1 = blk3
!      blk1(:, 1) = -blk1(:, 1)

!   case (BCYSymm)
!      blk1 = blk3
!      blk1(:, 2) = -blk1(:, 2)

!   case (BCZSymm)
!      blk1 = blk3
!      blk1(:, 3) = -blk1(:, 3)
!   case (BCXConst, BCYConst, BCZConst)
!      blk1 = blk3
!   case (BCAverage)
!      blk1 = blk3
!   end select

!   ! ------------------ Boundary Condition 2 -----------------
!   select case (bcType(2))
!   case (BCSplay)
!      blk0 = blk0 + (one + splay)*blk4
!      blk2 = -splay*blk4
!   case (BCXSymm)
!      blk2 = blk4
!      blk2(:, 1) = -blk2(:, 1)
!   case (BCYSymm)
!      blk2 = blk4
!      blk2(:, 2) = -blk2(:, 2)
!   case (BCZSymm)
!      blk2 = blk4
!      blk2(:, 3) = -blk2(:, 3)
!   case (BCXConst, BCYConst, BCZConst)
!      blk2 = blk4
!   case (BCAverage)
!      blk2 = blk4
!   end select

! end subroutine getBCCornerBlocks<|MERGE_RESOLUTION|>--- conflicted
+++ resolved
@@ -860,25 +860,10 @@
   use precision
   use hypInput
   use hypData, only : maxKStretch, nx
-<<<<<<< HEAD
-#include <petscversion.h>
-#if PETSC_VERSION_GE(3,8,0)
-#include <petsc/finclude/petsc.h>
+#include "petsc/finclude/petsc.h"
   use petsc
   implicit none
-#else
-  implicit none
-#include "petsc/finclude/petsc.h"
-#include "petsc/finclude/petscvec.h90"
-#endif
-=======
-  use petsc
-  implicit none
-
-#include "include/petscversion.h"
-#include "petsc/finclude/petsc.h"
-
->>>>>>> 6772bbb6
+
 
   ! Input parameters
   Vec, intent(in) :: XL, XLm1, XLm2
